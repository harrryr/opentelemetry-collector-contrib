--- conflicted
+++ resolved
@@ -220,14 +220,11 @@
 	namespaceAddAndUpdateTest(t, c, c.handleNamespaceAdd)
 }
 
-<<<<<<< HEAD
-=======
 func TestNodeAdd(t *testing.T) {
 	c, _ := newTestClient(t)
 	nodeAddAndUpdateTest(t, c, c.handleNodeAdd)
 }
 
->>>>>>> 592374af
 func TestReplicaSetHandler(t *testing.T) {
 	c, _ := newTestClient(t)
 	assert.Equal(t, len(c.ReplicaSets), 0)
@@ -286,8 +283,6 @@
 	// test delete replicaset
 	c.handleReplicaSetDelete(updatedReplicaset)
 	assert.Equal(t, len(c.ReplicaSets), 0)
-<<<<<<< HEAD
-=======
 	// test delete replicaset when DeletedFinalStateUnknown
 	c.handleReplicaSetAdd(replicaset)
 	require.Equal(t, len(c.ReplicaSets), 1)
@@ -296,7 +291,6 @@
 	})
 	assert.Equal(t, len(c.ReplicaSets), 0)
 
->>>>>>> 592374af
 }
 
 func TestPodHostNetwork(t *testing.T) {
@@ -1804,11 +1798,7 @@
 			c := WatchClient{Rules: tt.rules}
 			// manually call the data removal function here
 			// normally the informer does this, but fully emulating the informer in this test is annoying
-<<<<<<< HEAD
-			transformedPod := removeUnnecessaryPodData(&tt.pod, c.Rules)
-=======
 			transformedPod := removeUnnecessaryPodData(tt.pod, c.Rules)
->>>>>>> 592374af
 			assert.Equal(t, tt.want, c.extractPodContainersAttributes(transformedPod))
 		})
 	}
