// Copyright The OpenTelemetry Authors
// SPDX-License-Identifier: Apache-2.0

package tailsamplingprocessor

import (
	"context"
	"encoding/binary"
	"errors"
	"sort"
	"sync"
	"sync/atomic"
	"testing"
	"time"

	"github.com/stretchr/testify/assert"
	"github.com/stretchr/testify/require"
	"go.opencensus.io/tag"
	"go.opentelemetry.io/collector/component/componenttest"
	"go.opentelemetry.io/collector/consumer/consumertest"
	"go.opentelemetry.io/collector/pdata/pcommon"
	"go.opentelemetry.io/collector/pdata/ptrace"
	"go.uber.org/zap"
	"go.uber.org/zap/zaptest/observer"

	"github.com/open-telemetry/opentelemetry-collector-contrib/internal/coreinternal/timeutils"
	"github.com/open-telemetry/opentelemetry-collector-contrib/processor/tailsamplingprocessor/internal/idbatcher"
	"github.com/open-telemetry/opentelemetry-collector-contrib/processor/tailsamplingprocessor/internal/sampling"
)

const (
	defaultTestDecisionWait = 30 * time.Second
)

var testPolicy = []PolicyCfg{{sharedPolicyCfg: sharedPolicyCfg{Name: "test-policy", Type: AlwaysSample}}}
var testLatencyPolicy = []PolicyCfg{
	{
		sharedPolicyCfg: sharedPolicyCfg{
			Name:       "test-policy",
			Type:       Latency,
			LatencyCfg: LatencyCfg{ThresholdMs: 1},
		},
	},
}

type TestPolicyEvaluator struct {
	Started       chan struct{}
	CouldContinue chan struct{}
	pe            sampling.PolicyEvaluator
}

func (t *TestPolicyEvaluator) Evaluate(ctx context.Context, traceID pcommon.TraceID, trace *sampling.TraceData) (sampling.Decision, error) {
	close(t.Started)
	<-t.CouldContinue
	return t.pe.Evaluate(ctx, traceID, trace)
}

type spanInfo struct {
	span     ptrace.Span
	resource pcommon.Resource
	scope    pcommon.InstrumentationScope
}

func TestTraceIntegrity(t *testing.T) {
	const spanCount = 4
	// Generate trace with several spans with different scopes
	traces := ptrace.NewTraces()
	spans := make(map[pcommon.SpanID]spanInfo, 0)

	// Fill resource
	resourceSpans := traces.ResourceSpans().AppendEmpty()
	resource := resourceSpans.Resource()
	resourceSpans.Resource().Attributes().PutStr("key1", "value1")
	resourceSpans.Resource().Attributes().PutInt("key2", 0)

	// Fill scopeSpans 1
	scopeSpans := resourceSpans.ScopeSpans().AppendEmpty()
	scope := scopeSpans.Scope()
	scopeSpans.Scope().SetName("scope1")
	scopeSpans.Scope().Attributes().PutStr("key1", "value1")
	scopeSpans.Scope().Attributes().PutInt("key2", 0)

	// Add spans to scopeSpans 1
	span := scopeSpans.Spans().AppendEmpty()
	spanID := [8]byte{1, 2, 3, 4, 5, 6, 7, 8}
	span.SetSpanID(pcommon.SpanID(spanID))
	span.SetTraceID(pcommon.TraceID([16]byte{1, 2, 3, 4}))
	spans[spanID] = spanInfo{span: span, resource: resource, scope: scope}

	span = scopeSpans.Spans().AppendEmpty()
	spanID = [8]byte{9, 10, 11, 12, 13, 14, 15, 16}
	span.SetSpanID(pcommon.SpanID(spanID))
	span.SetTraceID(pcommon.TraceID([16]byte{5, 6, 7, 8}))
	spans[spanID] = spanInfo{span: span, resource: resource, scope: scope}

	// Fill scopeSpans 2
	scopeSpans = resourceSpans.ScopeSpans().AppendEmpty()
	scope = scopeSpans.Scope()
	scopeSpans.Scope().SetName("scope2")
	scopeSpans.Scope().Attributes().PutStr("key1", "value1")
	scopeSpans.Scope().Attributes().PutInt("key2", 0)

	// Add spans to scopeSpans 2
	span = scopeSpans.Spans().AppendEmpty()
	spanID = [8]byte{17, 18, 19, 20, 21, 22, 23, 24}
	span.SetSpanID(pcommon.SpanID(spanID))
	span.SetTraceID(pcommon.TraceID([16]byte{9, 10, 11, 12}))
	spans[spanID] = spanInfo{span: span, resource: resource, scope: scope}

	span = scopeSpans.Spans().AppendEmpty()
	spanID = [8]byte{25, 26, 27, 28, 29, 30, 31, 32}
	span.SetSpanID(pcommon.SpanID(spanID))
	span.SetTraceID(pcommon.TraceID([16]byte{13, 14, 15, 16}))
	spans[spanID] = spanInfo{span: span, resource: resource, scope: scope}

	require.Equal(t, spanCount, len(spans))

	msp := new(consumertest.TracesSink)
	mpe := &mockPolicyEvaluator{}
	mtt := &manualTTicker{}
	tsp := &tailSamplingSpanProcessor{
		ctx:             context.Background(),
		nextConsumer:    msp,
		maxNumTraces:    spanCount,
		logger:          zap.NewNop(),
		decisionBatcher: newSyncIDBatcher(1),
		policies:        []*policy{{name: "mock-policy", evaluator: mpe, ctx: context.TODO()}},
		deleteChan:      make(chan pcommon.TraceID, spanCount),
		policyTicker:    mtt,
		tickerFrequency: 100 * time.Millisecond,
		numTracesOnMap:  &atomic.Uint64{},
<<<<<<< HEAD
=======
		mutatorsBuf:     make([]tag.Mutator, 1),
>>>>>>> 592374af
	}
	require.NoError(t, tsp.Start(context.Background(), componenttest.NewNopHost()))
	defer func() {
		require.NoError(t, tsp.Shutdown(context.Background()))
	}()

	require.NoError(t, tsp.ConsumeTraces(context.Background(), traces))

	tsp.samplingPolicyOnTick()
	mpe.NextDecision = sampling.Sampled
	tsp.samplingPolicyOnTick()

	consumed := msp.AllTraces()
	require.Equal(t, 4, len(consumed))
	for _, trace := range consumed {
		require.Equal(t, 1, trace.SpanCount())
		require.Equal(t, 1, trace.ResourceSpans().Len())
		require.Equal(t, 1, trace.ResourceSpans().At(0).ScopeSpans().Len())
		require.Equal(t, 1, trace.ResourceSpans().At(0).ScopeSpans().At(0).Spans().Len())

		span := trace.ResourceSpans().At(0).ScopeSpans().At(0).Spans().At(0)
		if spanInfo, ok := spans[span.SpanID()]; ok {
			require.Equal(t, spanInfo.span, span)
			require.Equal(t, spanInfo.resource, trace.ResourceSpans().At(0).Resource())
			require.Equal(t, spanInfo.scope, trace.ResourceSpans().At(0).ScopeSpans().At(0).Scope())
		} else {
			require.Fail(t, "Span not found")
		}
	}
}

func TestSequentialTraceArrival(t *testing.T) {
	traceIds, batches := generateIdsAndBatches(128)
	cfg := Config{
		DecisionWait:            defaultTestDecisionWait,
		NumTraces:               uint64(2 * len(traceIds)),
		ExpectedNewTracesPerSec: 64,
		PolicyCfgs:              testPolicy,
	}

	sp, _ := newTracesProcessor(context.Background(), componenttest.NewNopTelemetrySettings(), consumertest.NewNop(), cfg)
	tsp := sp.(*tailSamplingSpanProcessor)
	tsp.tickerFrequency = 100 * time.Millisecond
	require.NoError(t, tsp.Start(context.Background(), componenttest.NewNopHost()))
	defer func() {
		require.NoError(t, tsp.Shutdown(context.Background()))
	}()

	for _, batch := range batches {
		require.NoError(t, tsp.ConsumeTraces(context.Background(), batch))
	}

	for i := range traceIds {
		d, ok := tsp.idToTrace.Load(traceIds[i])
		require.True(t, ok, "Missing expected traceId")
		v := d.(*sampling.TraceData)
		require.Equal(t, int64(i+1), v.SpanCount.Load(), "Incorrect number of spans for entry %d", i)
	}
}

func TestConcurrentTraceArrival(t *testing.T) {
	traceIds, batches := generateIdsAndBatches(128)

	var wg sync.WaitGroup
	cfg := Config{
		DecisionWait:            defaultTestDecisionWait,
		NumTraces:               uint64(2 * len(traceIds)),
		ExpectedNewTracesPerSec: 64,
		PolicyCfgs:              testPolicy,
	}
	sp, _ := newTracesProcessor(context.Background(), componenttest.NewNopTelemetrySettings(), consumertest.NewNop(), cfg)
	tsp := sp.(*tailSamplingSpanProcessor)
	tsp.tickerFrequency = 100 * time.Millisecond
	require.NoError(t, tsp.Start(context.Background(), componenttest.NewNopHost()))
	defer func() {
		require.NoError(t, tsp.Shutdown(context.Background()))
	}()

	// Limit the concurrency here to avoid creating too many goroutines and hit
	// https://github.com/open-telemetry/opentelemetry-collector-contrib/issues/9126
	concurrencyLimiter := make(chan struct{}, 128)
	defer close(concurrencyLimiter)
	for _, batch := range batches {
		// Add the same traceId twice.
		wg.Add(2)
		concurrencyLimiter <- struct{}{}
		go func(td ptrace.Traces) {
			require.NoError(t, tsp.ConsumeTraces(context.Background(), td))
			wg.Done()
			<-concurrencyLimiter
		}(batch)
		concurrencyLimiter <- struct{}{}
		go func(td ptrace.Traces) {
			require.NoError(t, tsp.ConsumeTraces(context.Background(), td))
			wg.Done()
			<-concurrencyLimiter
		}(batch)
	}

	wg.Wait()

	for i := range traceIds {
		d, ok := tsp.idToTrace.Load(traceIds[i])
		require.True(t, ok, "Missing expected traceId")
		v := d.(*sampling.TraceData)
		require.Equal(t, int64(i+1)*2, v.SpanCount.Load(), "Incorrect number of spans for entry %d", i)
	}
}

func TestConcurrentArrivalAndEvaluation(t *testing.T) {
	traceIds, batches := generateIdsAndBatches(1)
	evalStarted := make(chan struct{})
	continueEvaluation := make(chan struct{})

	var wg sync.WaitGroup
	cfg := Config{
		DecisionWait:            defaultTestDecisionWait,
		NumTraces:               uint64(2 * len(traceIds)),
		ExpectedNewTracesPerSec: 64,
		PolicyCfgs:              testLatencyPolicy,
	}
	sp, _ := newTracesProcessor(context.Background(), componenttest.NewNopTelemetrySettings(), consumertest.NewNop(), cfg)
	tsp := sp.(*tailSamplingSpanProcessor)
	tsp.tickerFrequency = 1 * time.Millisecond
	require.NoError(t, tsp.Start(context.Background(), componenttest.NewNopHost()))
	defer func() {
		require.NoError(t, tsp.Shutdown(context.Background()))
	}()

	tpe := &TestPolicyEvaluator{
		Started:       evalStarted,
		CouldContinue: continueEvaluation,
		pe:            tsp.policies[0].evaluator,
	}
	tsp.policies[0].evaluator = tpe

	for _, batch := range batches {
		wg.Add(1)
		go func(td ptrace.Traces) {
			for i := 0; i < 10; i++ {
				require.NoError(t, tsp.ConsumeTraces(context.Background(), td))
			}
			<-evalStarted
			close(continueEvaluation)
			for i := 0; i < 10; i++ {
				require.NoError(t, tsp.ConsumeTraces(context.Background(), td))
			}
			wg.Done()
		}(batch)
	}

	wg.Wait()
}

func TestSequentialTraceMapSize(t *testing.T) {
	traceIds, batches := generateIdsAndBatches(210)
	const maxSize = 100
	cfg := Config{
		DecisionWait:            defaultTestDecisionWait,
		NumTraces:               uint64(maxSize),
		ExpectedNewTracesPerSec: 64,
		PolicyCfgs:              testPolicy,
	}
	sp, _ := newTracesProcessor(context.Background(), componenttest.NewNopTelemetrySettings(), consumertest.NewNop(), cfg)
	tsp := sp.(*tailSamplingSpanProcessor)
	tsp.tickerFrequency = 100 * time.Millisecond
	require.NoError(t, tsp.Start(context.Background(), componenttest.NewNopHost()))
	defer func() {
		require.NoError(t, tsp.Shutdown(context.Background()))
	}()

	for _, batch := range batches {
		require.NoError(t, tsp.ConsumeTraces(context.Background(), batch))
	}

	// On sequential insertion it is possible to know exactly which traces should be still on the map.
	for i := 0; i < len(traceIds)-maxSize; i++ {
		_, ok := tsp.idToTrace.Load(traceIds[i])
		require.False(t, ok, "Found unexpected traceId[%d] still on map (id: %v)", i, traceIds[i])
	}
}

func TestConcurrentTraceMapSize(t *testing.T) {
	t.Skip("Flaky test, see https://github.com/open-telemetry/opentelemetry-collector-contrib/issues/9126")
	_, batches := generateIdsAndBatches(210)
	const maxSize = 100
	var wg sync.WaitGroup
	cfg := Config{
		DecisionWait:            defaultTestDecisionWait,
		NumTraces:               uint64(maxSize),
		ExpectedNewTracesPerSec: 64,
		PolicyCfgs:              testPolicy,
	}
	sp, _ := newTracesProcessor(context.Background(), componenttest.NewNopTelemetrySettings(), consumertest.NewNop(), cfg)
	tsp := sp.(*tailSamplingSpanProcessor)
	tsp.tickerFrequency = 100 * time.Millisecond
	require.NoError(t, tsp.Start(context.Background(), componenttest.NewNopHost()))
	defer func() {
		require.NoError(t, tsp.Shutdown(context.Background()))
	}()

	for _, batch := range batches {
		wg.Add(1)
		go func(td ptrace.Traces) {
			require.NoError(t, tsp.ConsumeTraces(context.Background(), td))
			wg.Done()
		}(batch)
	}

	wg.Wait()

	// Since we can't guarantee the order of insertion the only thing that can be checked is
	// if the number of traces on the map matches the expected value.
	cnt := 0
	tsp.idToTrace.Range(func(_ any, _ any) bool {
		cnt++
		return true
	})
	require.Equal(t, maxSize, cnt, "Incorrect traces count on idToTrace")
}

func TestSamplingPolicyTypicalPath(t *testing.T) {
	const maxSize = 100
	const decisionWaitSeconds = 5
	// For this test explicitly control the timer calls and batcher, and set a mock
	// sampling policy evaluator.
	msp := new(consumertest.TracesSink)
	mpe := &mockPolicyEvaluator{}
	mtt := &manualTTicker{}
	tsp := &tailSamplingSpanProcessor{
		ctx:             context.Background(),
		nextConsumer:    msp,
		maxNumTraces:    maxSize,
		logger:          zap.NewNop(),
		decisionBatcher: newSyncIDBatcher(decisionWaitSeconds),
		policies:        []*policy{{name: "mock-policy", evaluator: mpe, ctx: context.TODO()}},
		deleteChan:      make(chan pcommon.TraceID, maxSize),
		policyTicker:    mtt,
		tickerFrequency: 100 * time.Millisecond,
		numTracesOnMap:  &atomic.Uint64{},
		mutatorsBuf:     make([]tag.Mutator, 1),
	}
	require.NoError(t, tsp.Start(context.Background(), componenttest.NewNopHost()))
	defer func() {
		require.NoError(t, tsp.Shutdown(context.Background()))
	}()

	_, batches := generateIdsAndBatches(210)
	currItem := 0
	numSpansPerBatchWindow := 10
	// First evaluations shouldn't have anything to evaluate, until decision wait time passed.
	for evalNum := 0; evalNum < decisionWaitSeconds; evalNum++ {
		for ; currItem < numSpansPerBatchWindow*(evalNum+1); currItem++ {
			require.NoError(t, tsp.ConsumeTraces(context.Background(), batches[currItem]))
			require.True(t, mtt.Started, "Time ticker was expected to have started")
		}
		tsp.samplingPolicyOnTick()
		require.False(
			t,
			msp.SpanCount() != 0 || mpe.EvaluationCount != 0,
			"policy for initial items was evaluated before decision wait period",
		)
	}

	// Now the first batch that waited the decision period.
	mpe.NextDecision = sampling.Sampled
	tsp.samplingPolicyOnTick()
	require.False(
		t,
		msp.SpanCount() == 0 || mpe.EvaluationCount == 0,
		"policy should have been evaluated totalspans == %d and evaluationcount == %d",
		msp.SpanCount(),
		mpe.EvaluationCount,
	)

	require.Equal(t, numSpansPerBatchWindow, msp.SpanCount(), "not all spans of first window were accounted for")

	// Late span of a sampled trace should be sent directly down the pipeline exporter
	require.NoError(t, tsp.ConsumeTraces(context.Background(), batches[0]))
	expectedNumWithLateSpan := numSpansPerBatchWindow + 1
	require.Equal(t, expectedNumWithLateSpan, msp.SpanCount(), "late span was not accounted for")
}

func TestSamplingPolicyInvertSampled(t *testing.T) {
	const maxSize = 100
	const decisionWaitSeconds = 5
	// For this test explicitly control the timer calls and batcher, and set a mock
	// sampling policy evaluator.
	msp := new(consumertest.TracesSink)
	mpe := &mockPolicyEvaluator{}
	mtt := &manualTTicker{}
	tsp := &tailSamplingSpanProcessor{
		ctx:             context.Background(),
		nextConsumer:    msp,
		maxNumTraces:    maxSize,
		logger:          zap.NewNop(),
		decisionBatcher: newSyncIDBatcher(decisionWaitSeconds),
		policies:        []*policy{{name: "mock-policy", evaluator: mpe, ctx: context.TODO()}},
		deleteChan:      make(chan pcommon.TraceID, maxSize),
		policyTicker:    mtt,
		tickerFrequency: 100 * time.Millisecond,
		numTracesOnMap:  &atomic.Uint64{},
		mutatorsBuf:     make([]tag.Mutator, 1),
	}
	require.NoError(t, tsp.Start(context.Background(), componenttest.NewNopHost()))
	defer func() {
		require.NoError(t, tsp.Shutdown(context.Background()))
	}()

	_, batches := generateIdsAndBatches(210)
	currItem := 0
	numSpansPerBatchWindow := 10
	// First evaluations shouldn't have anything to evaluate, until decision wait time passed.
	for evalNum := 0; evalNum < decisionWaitSeconds; evalNum++ {
		for ; currItem < numSpansPerBatchWindow*(evalNum+1); currItem++ {
			require.NoError(t, tsp.ConsumeTraces(context.Background(), batches[currItem]))
			require.True(t, mtt.Started, "Time ticker was expected to have started")
		}
		tsp.samplingPolicyOnTick()
		require.False(
			t,
			msp.SpanCount() != 0 || mpe.EvaluationCount != 0,
			"policy for initial items was evaluated before decision wait period",
		)
	}

	// Now the first batch that waited the decision period.
	mpe.NextDecision = sampling.InvertSampled
	tsp.samplingPolicyOnTick()
	require.False(
		t,
		msp.SpanCount() == 0 || mpe.EvaluationCount == 0,
		"policy should have been evaluated totalspans == %d and evaluationcount == %d",
		msp.SpanCount(),
		mpe.EvaluationCount,
	)

	require.Equal(t, numSpansPerBatchWindow, msp.SpanCount(), "not all spans of first window were accounted for")

	// Late span of a sampled trace should be sent directly down the pipeline exporter
	require.NoError(t, tsp.ConsumeTraces(context.Background(), batches[0]))
	expectedNumWithLateSpan := numSpansPerBatchWindow + 1
	require.Equal(t, expectedNumWithLateSpan, msp.SpanCount(), "late span was not accounted for")
}

func TestSamplingMultiplePolicies(t *testing.T) {
	const maxSize = 100
	const decisionWaitSeconds = 5
	// For this test explicitly control the timer calls and batcher, and set a mock
	// sampling policy evaluator.
	msp := new(consumertest.TracesSink)
	mpe1 := &mockPolicyEvaluator{}
	mpe2 := &mockPolicyEvaluator{}
	mtt := &manualTTicker{}
	tsp := &tailSamplingSpanProcessor{
		ctx:             context.Background(),
		nextConsumer:    msp,
		maxNumTraces:    maxSize,
		logger:          zap.NewNop(),
		decisionBatcher: newSyncIDBatcher(decisionWaitSeconds),
		policies: []*policy{
			{
				name: "policy-1", evaluator: mpe1, ctx: context.TODO(),
			},
			{
				name: "policy-2", evaluator: mpe2, ctx: context.TODO(),
			}},
		deleteChan:      make(chan pcommon.TraceID, maxSize),
		policyTicker:    mtt,
		tickerFrequency: 100 * time.Millisecond,
		numTracesOnMap:  &atomic.Uint64{},
		mutatorsBuf:     make([]tag.Mutator, 1),
	}
	require.NoError(t, tsp.Start(context.Background(), componenttest.NewNopHost()))
	defer func() {
		require.NoError(t, tsp.Shutdown(context.Background()))
	}()

	_, batches := generateIdsAndBatches(210)
	currItem := 0
	numSpansPerBatchWindow := 10
	// First evaluations shouldn't have anything to evaluate, until decision wait time passed.
	for evalNum := 0; evalNum < decisionWaitSeconds; evalNum++ {
		for ; currItem < numSpansPerBatchWindow*(evalNum+1); currItem++ {
			require.NoError(t, tsp.ConsumeTraces(context.Background(), batches[currItem]))
			require.True(t, mtt.Started, "Time ticker was expected to have started")
		}
		tsp.samplingPolicyOnTick()
		require.False(
			t,
			msp.SpanCount() != 0 || mpe1.EvaluationCount != 0 || mpe2.EvaluationCount != 0,
			"policy for initial items was evaluated before decision wait period",
		)
	}

	// Both policies will decide to sample
	mpe1.NextDecision = sampling.Sampled
	mpe2.NextDecision = sampling.Sampled
	tsp.samplingPolicyOnTick()
	require.False(
		t,
		msp.SpanCount() == 0 || mpe1.EvaluationCount == 0 || mpe2.EvaluationCount == 0,
		"policy should have been evaluated totalspans == %d and evaluationcount(1) == %d and evaluationcount(2) == %d",
		msp.SpanCount(),
		mpe1.EvaluationCount,
		mpe2.EvaluationCount,
	)

	require.Equal(t, numSpansPerBatchWindow, msp.SpanCount(), "nextConsumer should've been called with exactly 1 batch of spans")

	// Late span of a sampled trace should be sent directly down the pipeline exporter
	require.NoError(t, tsp.ConsumeTraces(context.Background(), batches[0]))
	expectedNumWithLateSpan := numSpansPerBatchWindow + 1
	require.Equal(t, expectedNumWithLateSpan, msp.SpanCount(), "late span was not accounted for")
}

func TestSamplingPolicyDecisionNotSampled(t *testing.T) {
	const maxSize = 100
	const decisionWaitSeconds = 5
	// For this test explicitly control the timer calls and batcher, and set a mock
	// sampling policy evaluator.
	msp := new(consumertest.TracesSink)
	mpe := &mockPolicyEvaluator{}
	mtt := &manualTTicker{}
	tsp := &tailSamplingSpanProcessor{
		ctx:             context.Background(),
		nextConsumer:    msp,
		maxNumTraces:    maxSize,
		logger:          zap.NewNop(),
		decisionBatcher: newSyncIDBatcher(decisionWaitSeconds),
		policies:        []*policy{{name: "mock-policy", evaluator: mpe, ctx: context.TODO()}},
		deleteChan:      make(chan pcommon.TraceID, maxSize),
		policyTicker:    mtt,
		tickerFrequency: 100 * time.Millisecond,
		numTracesOnMap:  &atomic.Uint64{},
		mutatorsBuf:     make([]tag.Mutator, 1),
	}
	require.NoError(t, tsp.Start(context.Background(), componenttest.NewNopHost()))
	defer func() {
		require.NoError(t, tsp.Shutdown(context.Background()))
	}()

	_, batches := generateIdsAndBatches(210)
	currItem := 0
	numSpansPerBatchWindow := 10
	// First evaluations shouldn't have anything to evaluate, until decision wait time passed.
	for evalNum := 0; evalNum < decisionWaitSeconds; evalNum++ {
		for ; currItem < numSpansPerBatchWindow*(evalNum+1); currItem++ {
			require.NoError(t, tsp.ConsumeTraces(context.Background(), batches[currItem]))
			require.True(t, mtt.Started, "Time ticker was expected to have started")
		}
		tsp.samplingPolicyOnTick()
		require.False(
			t,
			msp.SpanCount() != 0 || mpe.EvaluationCount != 0,
			"policy for initial items was evaluated before decision wait period",
		)
	}

	// Now the first batch that waited the decision period.
	mpe.NextDecision = sampling.NotSampled
	tsp.samplingPolicyOnTick()
	require.EqualValues(t, 0, msp.SpanCount(), "exporter should have received zero spans")
	require.EqualValues(t, 4, mpe.EvaluationCount, "policy should have been evaluated 4 times")

	// Late span of a non-sampled trace should be ignored
	require.NoError(t, tsp.ConsumeTraces(context.Background(), batches[0]))
	require.Equal(t, 0, msp.SpanCount())

	mpe.NextDecision = sampling.Unspecified
	mpe.NextError = errors.New("mock policy error")
	tsp.samplingPolicyOnTick()
	require.EqualValues(t, 0, msp.SpanCount(), "exporter should have received zero spans")
	require.EqualValues(t, 6, mpe.EvaluationCount, "policy should have been evaluated 6 times")

	// Late span of a non-sampled trace should be ignored
	require.NoError(t, tsp.ConsumeTraces(context.Background(), batches[0]))
	require.Equal(t, 0, msp.SpanCount())
}

func TestSamplingPolicyDecisionInvertNotSampled(t *testing.T) {
	const maxSize = 100
	const decisionWaitSeconds = 5
	// For this test explicitly control the timer calls and batcher, and set a mock
	// sampling policy evaluator.
	msp := new(consumertest.TracesSink)
	mpe := &mockPolicyEvaluator{}
	mtt := &manualTTicker{}
	tsp := &tailSamplingSpanProcessor{
		ctx:             context.Background(),
		nextConsumer:    msp,
		maxNumTraces:    maxSize,
		logger:          zap.NewNop(),
		decisionBatcher: newSyncIDBatcher(decisionWaitSeconds),
		policies:        []*policy{{name: "mock-policy", evaluator: mpe, ctx: context.TODO()}},
		deleteChan:      make(chan pcommon.TraceID, maxSize),
		policyTicker:    mtt,
		tickerFrequency: 100 * time.Millisecond,
		mutatorsBuf:     make([]tag.Mutator, 1),
		numTracesOnMap:  &atomic.Uint64{},
	}
	require.NoError(t, tsp.Start(context.Background(), componenttest.NewNopHost()))
	defer func() {
		require.NoError(t, tsp.Shutdown(context.Background()))
	}()

	_, batches := generateIdsAndBatches(210)
	currItem := 0
	numSpansPerBatchWindow := 10
	// First evaluations shouldn't have anything to evaluate, until decision wait time passed.
	for evalNum := 0; evalNum < decisionWaitSeconds; evalNum++ {
		for ; currItem < numSpansPerBatchWindow*(evalNum+1); currItem++ {
			require.NoError(t, tsp.ConsumeTraces(context.Background(), batches[currItem]))
			require.True(t, mtt.Started, "Time ticker was expected to have started")
		}
		tsp.samplingPolicyOnTick()
		require.False(
			t,
			msp.SpanCount() != 0 || mpe.EvaluationCount != 0,
			"policy for initial items was evaluated before decision wait period",
		)
	}

	// Now the first batch that waited the decision period.
	mpe.NextDecision = sampling.InvertNotSampled
	tsp.samplingPolicyOnTick()
	require.EqualValues(t, 0, msp.SpanCount(), "exporter should have received zero spans")
	require.EqualValues(t, 4, mpe.EvaluationCount, "policy should have been evaluated 4 times")

	// Late span of a non-sampled trace should be ignored
	require.NoError(t, tsp.ConsumeTraces(context.Background(), batches[0]))
	require.Equal(t, 0, msp.SpanCount())

	mpe.NextDecision = sampling.Unspecified
	mpe.NextError = errors.New("mock policy error")
	tsp.samplingPolicyOnTick()
	require.EqualValues(t, 0, msp.SpanCount(), "exporter should have received zero spans")
	require.EqualValues(t, 6, mpe.EvaluationCount, "policy should have been evaluated 6 times")

	// Late span of a non-sampled trace should be ignored
	require.NoError(t, tsp.ConsumeTraces(context.Background(), batches[0]))
	require.Equal(t, 0, msp.SpanCount())
}

func TestLateArrivingSpansAssignedOriginalDecision(t *testing.T) {
	const maxSize = 100
	nextConsumer := new(consumertest.TracesSink)
	mpe1 := &mockPolicyEvaluator{}
	mpe2 := &mockPolicyEvaluator{}
	tsp := &tailSamplingSpanProcessor{
		ctx:             context.Background(),
		nextConsumer:    nextConsumer,
		maxNumTraces:    maxSize,
		logger:          zap.NewNop(),
		decisionBatcher: newSyncIDBatcher(1),
		policies: []*policy{
			{name: "mock-policy-1", evaluator: mpe1, ctx: context.TODO()},
			{name: "mock-policy-2", evaluator: mpe2, ctx: context.TODO()},
		},
		deleteChan:      make(chan pcommon.TraceID, maxSize),
		policyTicker:    &manualTTicker{},
		tickerFrequency: 100 * time.Millisecond,
		numTracesOnMap:  &atomic.Uint64{},
		mutatorsBuf:     make([]tag.Mutator, 1),
	}
	require.NoError(t, tsp.Start(context.Background(), componenttest.NewNopHost()))
	defer func() {
		require.NoError(t, tsp.Shutdown(context.Background()))
	}()

	// We are going to create 2 spans belonging to the same trace
	traceID := uInt64ToTraceID(1)

	// The combined decision from the policies is NotSampled
	mpe1.NextDecision = sampling.InvertSampled
	mpe2.NextDecision = sampling.NotSampled

	// A function that return a ptrace.Traces containing a single span for the single trace we are using.
	spanIndexToTraces := func(spanIndex uint64) ptrace.Traces {
		traces := ptrace.NewTraces()
		span := traces.ResourceSpans().AppendEmpty().ScopeSpans().AppendEmpty().Spans().AppendEmpty()
		span.SetTraceID(traceID)
		span.SetSpanID(uInt64ToSpanID(spanIndex))
		return traces
	}

	// Generate and deliver first span
	require.NoError(t, tsp.ConsumeTraces(context.Background(), spanIndexToTraces(1)))

	// The first tick won't do anything
	tsp.samplingPolicyOnTick()
	require.EqualValues(t, 0, mpe1.EvaluationCount)
	require.EqualValues(t, 0, mpe2.EvaluationCount)

	// This will cause policy evaluations on the first span
	tsp.samplingPolicyOnTick()

	// Both policies should have been evaluated once
	require.EqualValues(t, 1, mpe1.EvaluationCount)
	require.EqualValues(t, 1, mpe2.EvaluationCount)

	// The final decision SHOULD be NotSampled.
	require.EqualValues(t, 0, nextConsumer.SpanCount())

	// Generate and deliver final span for the trace which SHOULD get the same sampling decision as the first span.
	// The policies should NOT be evaluated again.
	require.NoError(t, tsp.ConsumeTraces(context.Background(), spanIndexToTraces(2)))
	require.EqualValues(t, 1, mpe1.EvaluationCount)
	require.EqualValues(t, 1, mpe2.EvaluationCount)
	require.EqualValues(t, 0, nextConsumer.SpanCount(), "original final decision not honored")
}

func TestMultipleBatchesAreCombinedIntoOne(t *testing.T) {
	const maxSize = 100
	const decisionWaitSeconds = 1
	// For this test explicitly control the timer calls and batcher, and set a mock
	// sampling policy evaluator.
	msp := new(consumertest.TracesSink)
	mpe := &mockPolicyEvaluator{}
	mtt := &manualTTicker{}
	tsp := &tailSamplingSpanProcessor{
		ctx:             context.Background(),
		nextConsumer:    msp,
		maxNumTraces:    maxSize,
		logger:          zap.NewNop(),
		decisionBatcher: newSyncIDBatcher(decisionWaitSeconds),
		policies:        []*policy{{name: "mock-policy", evaluator: mpe, ctx: context.TODO()}},
		deleteChan:      make(chan pcommon.TraceID, maxSize),
		policyTicker:    mtt,
		tickerFrequency: 100 * time.Millisecond,
		numTracesOnMap:  &atomic.Uint64{},
		mutatorsBuf:     make([]tag.Mutator, 1),
	}
	require.NoError(t, tsp.Start(context.Background(), componenttest.NewNopHost()))
	defer func() {
		require.NoError(t, tsp.Shutdown(context.Background()))
	}()

	mpe.NextDecision = sampling.Sampled

	traceIds, batches := generateIdsAndBatches(3)
	for _, batch := range batches {
		require.NoError(t, tsp.ConsumeTraces(context.Background(), batch))
	}

	tsp.samplingPolicyOnTick()
	tsp.samplingPolicyOnTick()

	require.EqualValues(t, 3, len(msp.AllTraces()), "There should be three batches, one for each trace")

	expectedSpanIds := make(map[int][]pcommon.SpanID)
	expectedSpanIds[0] = []pcommon.SpanID{
		uInt64ToSpanID(uint64(1)),
	}
	expectedSpanIds[1] = []pcommon.SpanID{
		uInt64ToSpanID(uint64(2)),
		uInt64ToSpanID(uint64(3)),
	}
	expectedSpanIds[2] = []pcommon.SpanID{
		uInt64ToSpanID(uint64(4)),
		uInt64ToSpanID(uint64(5)),
		uInt64ToSpanID(uint64(6)),
	}

	receivedTraces := msp.AllTraces()
	for i, traceID := range traceIds {
		trace := findTrace(t, receivedTraces, traceID)
		require.EqualValues(t, i+1, trace.SpanCount(), "The trace should have all of its spans in a single batch")

		expected := expectedSpanIds[i]
		got := collectSpanIds(trace)

		// might have received out of order, sort for comparison
		sort.Slice(got, func(i, j int) bool {
			bytesA := got[i]
			a := binary.BigEndian.Uint64(bytesA[:])
			bytesB := got[j]
			b := binary.BigEndian.Uint64(bytesB[:])
			return a < b
		})

		require.EqualValues(t, expected, got)
	}
}

<<<<<<< HEAD
=======
func TestSubSecondDecisionTime(t *testing.T) {
	// prepare
	msp := new(consumertest.TracesSink)

	tsp, err := newTracesProcessor(context.Background(), componenttest.NewNopTelemetrySettings(), msp, Config{
		DecisionWait: 500 * time.Millisecond,
		NumTraces:    uint64(50000),
		PolicyCfgs:   testPolicy,
	})
	require.NoError(t, err)

	// speed up the test a bit
	tsp.(*tailSamplingSpanProcessor).tickerFrequency = 10 * time.Millisecond

	require.NoError(t, tsp.Start(context.Background(), componenttest.NewNopHost()))
	defer func() {
		require.NoError(t, tsp.Shutdown(context.Background()))
	}()

	// test
	require.NoError(t, tsp.ConsumeTraces(context.Background(), simpleTraces()))

	// verify
	require.Eventually(t, func() bool {
		return len(msp.AllTraces()) == 1
	}, time.Second, 10*time.Millisecond)

}

>>>>>>> 592374af
func TestPolicyLoggerAddsPolicyName(t *testing.T) {
	// prepare
	zc, logs := observer.New(zap.DebugLevel)
	logger := zap.New(zc)

	set := componenttest.NewNopTelemetrySettings()
	set.Logger = logger

	cfg := &sharedPolicyCfg{
		Type: AlwaysSample, // we test only one evaluator
	}

	evaluator, err := getSharedPolicyEvaluator(set, cfg)
	require.NoError(t, err)

	// test
	_, err = evaluator.Evaluate(context.Background(), pcommon.TraceID{}, nil)
	require.NoError(t, err)

	// verify
	assert.Len(t, logs.All(), 1)
	assert.Equal(t, AlwaysSample, logs.All()[0].ContextMap()["policy"])
}

<<<<<<< HEAD
=======
func TestDuplicatePolicyName(t *testing.T) {
	// prepare
	set := componenttest.NewNopTelemetrySettings()
	msp := new(consumertest.TracesSink)

	alwaysSample := sharedPolicyCfg{
		Name: "always_sample",
		Type: AlwaysSample,
	}

	_, err := newTracesProcessor(context.Background(), set, msp, Config{
		DecisionWait: 500 * time.Millisecond,
		NumTraces:    uint64(50000),
		PolicyCfgs: []PolicyCfg{
			{sharedPolicyCfg: alwaysSample},
			{sharedPolicyCfg: alwaysSample},
		},
	})

	// verify
	assert.Equal(t, err, errors.New(`duplicate policy name "always_sample"`))
}

>>>>>>> 592374af
func collectSpanIds(trace ptrace.Traces) []pcommon.SpanID {
	var spanIDs []pcommon.SpanID

	for i := 0; i < trace.ResourceSpans().Len(); i++ {
		ilss := trace.ResourceSpans().At(i).ScopeSpans()

		for j := 0; j < ilss.Len(); j++ {
			ils := ilss.At(j)

			for k := 0; k < ils.Spans().Len(); k++ {
				span := ils.Spans().At(k)
				spanIDs = append(spanIDs, span.SpanID())
			}
		}
	}

	return spanIDs
}

func findTrace(t *testing.T, a []ptrace.Traces, traceID pcommon.TraceID) ptrace.Traces {
	for _, batch := range a {
		id := batch.ResourceSpans().At(0).ScopeSpans().At(0).Spans().At(0).TraceID()
		if traceID == id {
			return batch
		}
	}
	t.Fatalf("Trace was not received. TraceId %s", traceID)
	return ptrace.Traces{}
}

func generateIdsAndBatches(numIds int) ([]pcommon.TraceID, []ptrace.Traces) {
	traceIds := make([]pcommon.TraceID, numIds)
	spanID := 0
	var tds []ptrace.Traces
	for i := 0; i < numIds; i++ {
		traceIds[i] = uInt64ToTraceID(uint64(i))
		// Send each span in a separate batch
		for j := 0; j <= i; j++ {
			td := simpleTraces()
			span := td.ResourceSpans().At(0).ScopeSpans().At(0).Spans().At(0)
			span.SetTraceID(traceIds[i])

			spanID++
			span.SetSpanID(uInt64ToSpanID(uint64(spanID)))
			tds = append(tds, td)
		}
	}

	return traceIds, tds
}

func uInt64ToTraceID(id uint64) pcommon.TraceID {
	traceID := [16]byte{}
	binary.BigEndian.PutUint64(traceID[:8], id)
	binary.BigEndian.PutUint64(traceID[8:], id+1)
	return pcommon.TraceID(traceID)
}

// uInt64ToSpanID converts the uint64 representation of a SpanID to pcommon.SpanID.
func uInt64ToSpanID(id uint64) pcommon.SpanID {
	spanID := [8]byte{}
	binary.BigEndian.PutUint64(spanID[:], id)
	return pcommon.SpanID(spanID)
}

type mockPolicyEvaluator struct {
	NextDecision    sampling.Decision
	NextError       error
	EvaluationCount int
}

var _ sampling.PolicyEvaluator = (*mockPolicyEvaluator)(nil)

func (m *mockPolicyEvaluator) Evaluate(context.Context, pcommon.TraceID, *sampling.TraceData) (sampling.Decision, error) {
	m.EvaluationCount++
	return m.NextDecision, m.NextError
}

type manualTTicker struct {
	Started bool
}

var _ timeutils.TTicker = (*manualTTicker)(nil)

func (t *manualTTicker) Start(time.Duration) {
	t.Started = true
}

func (t *manualTTicker) OnTick() {
}

func (t *manualTTicker) Stop() {
}

type syncIDBatcher struct {
	sync.Mutex
	openBatch idbatcher.Batch
	batchPipe chan idbatcher.Batch
}

var _ idbatcher.Batcher = (*syncIDBatcher)(nil)

func newSyncIDBatcher(numBatches uint64) idbatcher.Batcher {
	batches := make(chan idbatcher.Batch, numBatches)
	for i := uint64(0); i < numBatches; i++ {
		batches <- nil
	}
	return &syncIDBatcher{
		batchPipe: batches,
	}
}

func (s *syncIDBatcher) AddToCurrentBatch(id pcommon.TraceID) {
	s.Lock()
	s.openBatch = append(s.openBatch, id)
	s.Unlock()
}

func (s *syncIDBatcher) CloseCurrentAndTakeFirstBatch() (idbatcher.Batch, bool) {
	s.Lock()
	defer s.Unlock()
	firstBatch := <-s.batchPipe
	s.batchPipe <- s.openBatch
	s.openBatch = nil
	return firstBatch, true
}

func (s *syncIDBatcher) Stop() {
}

func simpleTraces() ptrace.Traces {
	return simpleTracesWithID(pcommon.TraceID([16]byte{1, 2, 3, 4}))
}

func simpleTracesWithID(traceID pcommon.TraceID) ptrace.Traces {
	traces := ptrace.NewTraces()
	traces.ResourceSpans().AppendEmpty().ScopeSpans().AppendEmpty().Spans().AppendEmpty().SetTraceID(traceID)
	return traces
}

func BenchmarkSampling(b *testing.B) {
	traceIds, batches := generateIdsAndBatches(128)
	cfg := Config{
		DecisionWait:            defaultTestDecisionWait,
		NumTraces:               uint64(2 * len(traceIds)),
		ExpectedNewTracesPerSec: 64,
		PolicyCfgs:              testPolicy,
	}

	sp, _ := newTracesProcessor(context.Background(), componenttest.NewNopTelemetrySettings(), consumertest.NewNop(), cfg)
	tsp := sp.(*tailSamplingSpanProcessor)
	require.NoError(b, tsp.Start(context.Background(), componenttest.NewNopHost()))
	defer func() {
		require.NoError(b, tsp.Shutdown(context.Background()))
	}()
	metrics := &policyMetrics{}
	sampleBatches := make([]*sampling.TraceData, 0, len(batches))

	for i := 0; i < len(batches); i++ {
		sampleBatches = append(sampleBatches, &sampling.TraceData{
			Decisions:   []sampling.Decision{sampling.Pending},
			ArrivalTime: time.Now(),
			//SpanCount:       spanCount,
			ReceivedBatches: ptrace.NewTraces(),
		})
	}

	for i := 0; i < b.N; i++ {
		for i, id := range traceIds {
			_, _ = tsp.makeDecision(id, sampleBatches[i], metrics)
		}
	}
}<|MERGE_RESOLUTION|>--- conflicted
+++ resolved
@@ -129,10 +129,7 @@
 		policyTicker:    mtt,
 		tickerFrequency: 100 * time.Millisecond,
 		numTracesOnMap:  &atomic.Uint64{},
-<<<<<<< HEAD
-=======
 		mutatorsBuf:     make([]tag.Mutator, 1),
->>>>>>> 592374af
 	}
 	require.NoError(t, tsp.Start(context.Background(), componenttest.NewNopHost()))
 	defer func() {
@@ -818,8 +815,6 @@
 	}
 }
 
-<<<<<<< HEAD
-=======
 func TestSubSecondDecisionTime(t *testing.T) {
 	// prepare
 	msp := new(consumertest.TracesSink)
@@ -849,7 +844,6 @@
 
 }
 
->>>>>>> 592374af
 func TestPolicyLoggerAddsPolicyName(t *testing.T) {
 	// prepare
 	zc, logs := observer.New(zap.DebugLevel)
@@ -874,8 +868,6 @@
 	assert.Equal(t, AlwaysSample, logs.All()[0].ContextMap()["policy"])
 }
 
-<<<<<<< HEAD
-=======
 func TestDuplicatePolicyName(t *testing.T) {
 	// prepare
 	set := componenttest.NewNopTelemetrySettings()
@@ -899,7 +891,6 @@
 	assert.Equal(t, err, errors.New(`duplicate policy name "always_sample"`))
 }
 
->>>>>>> 592374af
 func collectSpanIds(trace ptrace.Traces) []pcommon.SpanID {
 	var spanIDs []pcommon.SpanID
 
