// Copyright The OpenTelemetry Authors
// SPDX-License-Identifier: Apache-2.0

package sampling

import (
	"context"
	"testing"

	"github.com/google/uuid"
	"github.com/stretchr/testify/assert"
	"go.opentelemetry.io/collector/component/componenttest"
	"go.opentelemetry.io/collector/pdata/pcommon"
	"go.opentelemetry.io/collector/pdata/ptrace"
)

func TestBooleanTagFilter(t *testing.T) {

<<<<<<< HEAD
	var empty = map[string]interface{}{}
=======
	var empty = map[string]any{}
>>>>>>> 592374af
	filter := NewBooleanAttributeFilter(componenttest.NewNopTelemetrySettings(), "example", true)

	resAttr := map[string]any{}
	resAttr["example"] = 8

	cases := []struct {
		Desc     string
		Trace    *TraceData
		Decision Decision
	}{
		{
			Desc:     "non-matching span attribute",
			Trace:    newTraceBoolAttrs(empty, "non_matching", true),
			Decision: NotSampled,
		},
		{
			Desc:     "span attribute with unwanted boolean value",
			Trace:    newTraceBoolAttrs(empty, "example", false),
			Decision: NotSampled,
		},
		{
			Desc:     "span attribute with wanted boolean value",
			Trace:    newTraceBoolAttrs(empty, "example", true),
			Decision: Sampled,
		},
	}

	for _, c := range cases {
		t.Run(c.Desc, func(t *testing.T) {
			u, _ := uuid.NewRandom()
			decision, err := filter.Evaluate(context.Background(), pcommon.TraceID(u), c.Trace)
			assert.NoError(t, err)
			assert.Equal(t, decision, c.Decision)
		})
	}
}

func newTraceBoolAttrs(nodeAttrs map[string]any, spanAttrKey string, spanAttrValue bool) *TraceData {
	traces := ptrace.NewTraces()
	rs := traces.ResourceSpans().AppendEmpty()
	//nolint:errcheck
	rs.Resource().Attributes().FromRaw(nodeAttrs)
	ils := rs.ScopeSpans().AppendEmpty()
	span := ils.Spans().AppendEmpty()
	span.SetTraceID([16]byte{1, 2, 3, 4, 5, 6, 7, 8, 9, 10, 11, 12, 13, 14, 15, 16})
	span.SetSpanID([8]byte{1, 2, 3, 4, 5, 6, 7, 8})
	span.Attributes().PutBool(spanAttrKey, spanAttrValue)
	return &TraceData{
		ReceivedBatches: traces,
	}
}<|MERGE_RESOLUTION|>--- conflicted
+++ resolved
@@ -16,11 +16,7 @@
 
 func TestBooleanTagFilter(t *testing.T) {
 
-<<<<<<< HEAD
-	var empty = map[string]interface{}{}
-=======
 	var empty = map[string]any{}
->>>>>>> 592374af
 	filter := NewBooleanAttributeFilter(componenttest.NewNopTelemetrySettings(), "example", true)
 
 	resAttr := map[string]any{}
