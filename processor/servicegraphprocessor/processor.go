// Copyright The OpenTelemetry Authors
// SPDX-License-Identifier: Apache-2.0

package servicegraphprocessor // import "github.com/open-telemetry/opentelemetry-collector-contrib/processor/servicegraphprocessor"

import (
	"context"
	"errors"
	"fmt"
	"sort"
	"strings"
	"sync"
	"time"

	"go.opencensus.io/stats"
	"go.opentelemetry.io/collector/component"
	"go.opentelemetry.io/collector/consumer"
	"go.opentelemetry.io/collector/exporter"
	"go.opentelemetry.io/collector/pdata/pcommon"
	"go.opentelemetry.io/collector/pdata/pmetric"
	"go.opentelemetry.io/collector/pdata/ptrace"
	"go.opentelemetry.io/collector/processor"
	semconv "go.opentelemetry.io/collector/semconv/v1.13.0"
	"go.uber.org/zap"

	"github.com/open-telemetry/opentelemetry-collector-contrib/processor/servicegraphprocessor/internal/store"
)

const (
	metricKeySeparator = string(byte(0))
	clientKind         = "client"
	serverKind         = "server"
)

var (
	legacyDefaultLatencyHistogramBuckets = []float64{
		2, 4, 6, 8, 10, 50, 100, 200, 400, 800, 1000, 1400, 2000, 5000, 10_000, 15_000,
	}
	defaultLatencyHistogramBuckets = []float64{
		0.002, 0.004, 0.006, 0.008, 0.01, 0.05, 0.1, 0.2, 0.4, 0.8, 1, 1.4, 2, 5, 10, 15,
	}

	defaultPeerAttributes = []string{
		semconv.AttributeDBName, semconv.AttributeNetSockPeerAddr, semconv.AttributeNetPeerName, semconv.AttributeRPCService, semconv.AttributeNetSockPeerName, semconv.AttributeNetPeerName, semconv.AttributeHTTPURL, semconv.AttributeHTTPTarget,
	}
)

type metricSeries struct {
	dimensions  pcommon.Map
	lastUpdated int64 // Used to remove stale series
}

var _ processor.Traces = (*serviceGraphProcessor)(nil)

type serviceGraphProcessor struct {
	config          *Config
	logger          *zap.Logger
	metricsConsumer consumer.Metrics
	tracesConsumer  consumer.Traces

	store *store.Store

	startTime time.Time

	seriesMutex                          sync.Mutex
	reqTotal                             map[string]int64
	reqFailedTotal                       map[string]int64
	reqClientDurationSecondsCount        map[string]uint64
	reqClientDurationSecondsSum          map[string]float64
	reqClientDurationSecondsBucketCounts map[string][]uint64
	reqServerDurationSecondsCount        map[string]uint64
	reqServerDurationSecondsSum          map[string]float64
	reqServerDurationSecondsBucketCounts map[string][]uint64
	reqDurationBounds                    []float64

	metricMutex sync.RWMutex
	keyToMetric map[string]metricSeries

	shutdownCh chan any
}

func newProcessor(logger *zap.Logger, config component.Config) *serviceGraphProcessor {
	pConfig := config.(*Config)

	bounds := defaultLatencyHistogramBuckets
	if legacyLatencyUnitMsFeatureGate.IsEnabled() {
		bounds = legacyDefaultLatencyHistogramBuckets
	}
	if pConfig.LatencyHistogramBuckets != nil {
		bounds = mapDurationsToFloat(pConfig.LatencyHistogramBuckets)
	}

	if pConfig.CacheLoop <= 0 {
		pConfig.CacheLoop = time.Minute
	}

	if pConfig.StoreExpirationLoop <= 0 {
		pConfig.StoreExpirationLoop = 2 * time.Second
	}

	if pConfig.VirtualNodePeerAttributes == nil {
		pConfig.VirtualNodePeerAttributes = defaultPeerAttributes
	}

	return &serviceGraphProcessor{
		config:                               pConfig,
		logger:                               logger,
		startTime:                            time.Now(),
		reqTotal:                             make(map[string]int64),
		reqFailedTotal:                       make(map[string]int64),
		reqClientDurationSecondsCount:        make(map[string]uint64),
		reqClientDurationSecondsSum:          make(map[string]float64),
		reqClientDurationSecondsBucketCounts: make(map[string][]uint64),
		reqServerDurationSecondsCount:        make(map[string]uint64),
		reqServerDurationSecondsSum:          make(map[string]float64),
		reqServerDurationSecondsBucketCounts: make(map[string][]uint64),
		reqDurationBounds:                    bounds,
		keyToMetric:                          make(map[string]metricSeries),
<<<<<<< HEAD
		shutdownCh:                           make(chan interface{}),
=======
		shutdownCh:                           make(chan any),
>>>>>>> 592374af
	}
}

func (p *serviceGraphProcessor) Start(_ context.Context, host component.Host) error {
	p.store = store.NewStore(p.config.Store.TTL, p.config.Store.MaxItems, p.onComplete, p.onExpire)

	if p.metricsConsumer == nil {
		exporters := host.GetExporters() //nolint:staticcheck

		// The available list of exporters come from any configured metrics pipelines' exporters.
		for k, exp := range exporters[component.DataTypeMetrics] {
			metricsExp, ok := exp.(exporter.Metrics)
			if k.String() == p.config.MetricsExporter && ok {
				p.metricsConsumer = metricsExp
				break
			}
		}

		if p.metricsConsumer == nil {
			return fmt.Errorf("failed to find metrics exporter: %s",
				p.config.MetricsExporter)
		}
	}

	go p.metricFlushLoop(p.config.MetricsFlushInterval)

	go p.cacheLoop(p.config.CacheLoop)

	go p.storeExpirationLoop(p.config.StoreExpirationLoop)

	if p.tracesConsumer == nil {
		p.logger.Info("Started servicegraphconnector")
	} else {
		p.logger.Info("Started servicegraphprocessor")
	}
	return nil
}

func (p *serviceGraphProcessor) metricFlushLoop(flushInterval time.Duration) {
	if flushInterval <= 0 {
		return
	}

	ticker := time.NewTicker(flushInterval)
	defer ticker.Stop()

	for {
		select {
		case <-ticker.C:
			if err := p.flushMetrics(context.Background()); err != nil {
				p.logger.Error("failed to flush metrics", zap.Error(err))
			}
		case <-p.shutdownCh:
			return
		}
	}
}

func (p *serviceGraphProcessor) flushMetrics(ctx context.Context) error {
	md, err := p.buildMetrics()
	if err != nil {
		return fmt.Errorf("failed to build metrics: %w", err)
	}

	// Skip empty metrics.
	if md.MetricCount() == 0 {
		return nil
	}

	// Firstly, export md to avoid being impacted by downstream trace serviceGraphProcessor errors/latency.
	return p.metricsConsumer.ConsumeMetrics(ctx, md)
}

func (p *serviceGraphProcessor) Shutdown(_ context.Context) error {
	if p.tracesConsumer == nil {
		p.logger.Info("Shutting down servicegraphconnector")
	} else {
		p.logger.Info("Shutting down servicegraphprocessor")
	}
	close(p.shutdownCh)
	return nil
}

func (p *serviceGraphProcessor) Capabilities() consumer.Capabilities {
	return consumer.Capabilities{MutatesData: false}
}

func (p *serviceGraphProcessor) ConsumeTraces(ctx context.Context, td ptrace.Traces) error {
	if err := p.aggregateMetrics(ctx, td); err != nil {
		return fmt.Errorf("failed to aggregate metrics: %w", err)
	}

	// If metricsFlushInterval is not set, flush metrics immediately.
	if p.config.MetricsFlushInterval <= 0 {
		if err := p.flushMetrics(ctx); err != nil {
			// Not return error here to avoid impacting traces.
			p.logger.Error("failed to flush metrics", zap.Error(err))
		}
	}

<<<<<<< HEAD
	// Skip empty metrics.
	if md.MetricCount() == 0 {
		if p.tracesConsumer != nil {
			return p.tracesConsumer.ConsumeTraces(ctx, td)
		}
=======
	if p.tracesConsumer == nil { // True if p is a connector
>>>>>>> 592374af
		return nil
	}
	return p.tracesConsumer.ConsumeTraces(ctx, td)
}

func (p *serviceGraphProcessor) aggregateMetrics(ctx context.Context, td ptrace.Traces) (err error) {
	var (
		isNew             bool
		totalDroppedSpans int
	)

	rss := td.ResourceSpans()
	for i := 0; i < rss.Len(); i++ {
		rSpans := rss.At(i)

		rAttributes := rSpans.Resource().Attributes()

		serviceName, ok := findServiceName(rAttributes)
		if !ok {
			// If service.name doesn't exist, skip processing this trace
			continue
		}

		scopeSpans := rSpans.ScopeSpans()
		for j := 0; j < scopeSpans.Len(); j++ {
			spans := scopeSpans.At(j).Spans()
			for k := 0; k < spans.Len(); k++ {
				span := spans.At(k)

				connectionType := store.Unknown

				switch span.Kind() {
				case ptrace.SpanKindProducer:
					// override connection type and continue processing as span kind client
					connectionType = store.MessagingSystem
					fallthrough
				case ptrace.SpanKindClient:
					traceID := span.TraceID()
					key := store.NewKey(traceID, span.SpanID())
					isNew, err = p.store.UpsertEdge(key, func(e *store.Edge) {
						e.TraceID = traceID
						e.ConnectionType = connectionType
						e.ClientService = serviceName
						e.ClientLatencySec = spanDuration(span)
						e.Failed = e.Failed || span.Status().Code() == ptrace.StatusCodeError
						p.upsertDimensions(clientKind, e.Dimensions, rAttributes, span.Attributes())

						if virtualNodeFeatureGate.IsEnabled() {
							p.upsertPeerAttributes(p.config.VirtualNodePeerAttributes, e.Peer, span.Attributes())
						}

						// A database request will only have one span, we don't wait for the server
						// span but just copy details from the client span
						if dbName, ok := findAttributeValue(semconv.AttributeDBName, rAttributes, span.Attributes()); ok {
							e.ConnectionType = store.Database
							e.ServerService = dbName
							e.ServerLatencySec = spanDuration(span)
						}
					})
				case ptrace.SpanKindConsumer:
					// override connection type and continue processing as span kind server
					connectionType = store.MessagingSystem
					fallthrough
				case ptrace.SpanKindServer:
					traceID := span.TraceID()
					key := store.NewKey(traceID, span.ParentSpanID())
					isNew, err = p.store.UpsertEdge(key, func(e *store.Edge) {
						e.TraceID = traceID
						e.ConnectionType = connectionType
						e.ServerService = serviceName
						e.ServerLatencySec = spanDuration(span)
						e.Failed = e.Failed || span.Status().Code() == ptrace.StatusCodeError
						p.upsertDimensions(serverKind, e.Dimensions, rAttributes, span.Attributes())
					})
				default:
					// this span is not part of an edge
					continue
				}

				if errors.Is(err, store.ErrTooManyItems) {
					totalDroppedSpans++
					stats.Record(ctx, statDroppedSpans.M(1))
					continue
				}

				// UpsertEdge will only return ErrTooManyItems
				if err != nil {
					return err
				}

				if isNew {
					stats.Record(ctx, statTotalEdges.M(1))
				}
			}
		}
	}
	return nil
}

func (p *serviceGraphProcessor) upsertDimensions(kind string, m map[string]string, resourceAttr pcommon.Map, spanAttr pcommon.Map) {
	for _, dim := range p.config.Dimensions {
		if v, ok := findAttributeValue(dim, resourceAttr, spanAttr); ok {
			m[kind+"_"+dim] = v
		}
	}
}

func (p *serviceGraphProcessor) upsertPeerAttributes(m []string, peers map[string]string, spanAttr pcommon.Map) {
	for _, s := range m {
		if v, ok := findAttributeValue(s, spanAttr); ok {
			peers[s] = v
			break
		}
	}
}

func (p *serviceGraphProcessor) onComplete(e *store.Edge) {
	p.logger.Debug(
		"edge completed",
		zap.String("client_service", e.ClientService),
		zap.String("server_service", e.ServerService),
		zap.String("connection_type", string(e.ConnectionType)),
		zap.Stringer("trace_id", e.TraceID),
	)
	p.aggregateMetricsForEdge(e)
}

func (p *serviceGraphProcessor) onExpire(e *store.Edge) {
	p.logger.Debug(
		"edge expired",
		zap.String("client_service", e.ClientService),
		zap.String("server_service", e.ServerService),
		zap.String("connection_type", string(e.ConnectionType)),
		zap.Stringer("trace_id", e.TraceID),
	)

	stats.Record(context.Background(), statExpiredEdges.M(1))

	if virtualNodeFeatureGate.IsEnabled() {
		e.ConnectionType = store.VirtualNode
		if len(e.ClientService) == 0 && e.Key.SpanIDIsEmpty() {
			e.ClientService = "user"
			p.onComplete(e)
		}

		if len(e.ServerService) == 0 {
			e.ServerService = p.getPeerHost(p.config.VirtualNodePeerAttributes, e.Peer)
			p.onComplete(e)
		}
	}
}

func (p *serviceGraphProcessor) aggregateMetricsForEdge(e *store.Edge) {
	metricKey := p.buildMetricKey(e.ClientService, e.ServerService, string(e.ConnectionType), e.Dimensions)
	dimensions := buildDimensions(e)

	p.seriesMutex.Lock()
	defer p.seriesMutex.Unlock()
	p.updateSeries(metricKey, dimensions)
	p.updateCountMetrics(metricKey)
	if e.Failed {
		p.updateErrorMetrics(metricKey)
	}
	p.updateDurationMetrics(metricKey, e.ServerLatencySec, e.ClientLatencySec)
}

func (p *serviceGraphProcessor) updateSeries(key string, dimensions pcommon.Map) {
	p.metricMutex.Lock()
	defer p.metricMutex.Unlock()
	// Overwrite the series if it already exists
	p.keyToMetric[key] = metricSeries{
		dimensions:  dimensions,
		lastUpdated: time.Now().UnixMilli(),
	}
}

func (p *serviceGraphProcessor) dimensionsForSeries(key string) (pcommon.Map, bool) {
	p.metricMutex.RLock()
	defer p.metricMutex.RUnlock()
	if series, ok := p.keyToMetric[key]; ok {
		return series.dimensions, true
	}

	return pcommon.Map{}, false
}

func (p *serviceGraphProcessor) updateCountMetrics(key string) { p.reqTotal[key]++ }

func (p *serviceGraphProcessor) updateErrorMetrics(key string) { p.reqFailedTotal[key]++ }

func (p *serviceGraphProcessor) updateDurationMetrics(key string, serverDuration, clientDuration float64) {
	p.updateServerDurationMetrics(key, serverDuration)
	p.updateClientDurationMetrics(key, clientDuration)
}

func (p *serviceGraphProcessor) updateServerDurationMetrics(key string, duration float64) {
	index := sort.SearchFloat64s(p.reqDurationBounds, duration) // Search bucket index
	if _, ok := p.reqServerDurationSecondsBucketCounts[key]; !ok {
		p.reqServerDurationSecondsBucketCounts[key] = make([]uint64, len(p.reqDurationBounds)+1)
	}
	p.reqServerDurationSecondsSum[key] += duration
	p.reqServerDurationSecondsCount[key]++
	p.reqServerDurationSecondsBucketCounts[key][index]++
}

func (p *serviceGraphProcessor) updateClientDurationMetrics(key string, duration float64) {
	index := sort.SearchFloat64s(p.reqDurationBounds, duration) // Search bucket index
	if _, ok := p.reqClientDurationSecondsBucketCounts[key]; !ok {
		p.reqClientDurationSecondsBucketCounts[key] = make([]uint64, len(p.reqDurationBounds)+1)
	}
	p.reqClientDurationSecondsSum[key] += duration
	p.reqClientDurationSecondsCount[key]++
	p.reqClientDurationSecondsBucketCounts[key][index]++
}

func buildDimensions(e *store.Edge) pcommon.Map {
	dims := pcommon.NewMap()
	dims.PutStr("client", e.ClientService)
	dims.PutStr("server", e.ServerService)
	dims.PutStr("connection_type", string(e.ConnectionType))
	dims.PutBool("failed", e.Failed)
	for k, v := range e.Dimensions {
		dims.PutStr(k, v)
	}
	return dims
}

func (p *serviceGraphProcessor) buildMetrics() (pmetric.Metrics, error) {
	m := pmetric.NewMetrics()
	ilm := m.ResourceMetrics().AppendEmpty().ScopeMetrics().AppendEmpty()
	ilm.Scope().SetName("traces_service_graph")

	// Obtain write lock to reset data
	p.seriesMutex.Lock()
	defer p.seriesMutex.Unlock()

	if err := p.collectCountMetrics(ilm); err != nil {
		return m, err
	}

	if err := p.collectLatencyMetrics(ilm); err != nil {
		return m, err
	}

	return m, nil
}

func (p *serviceGraphProcessor) collectCountMetrics(ilm pmetric.ScopeMetrics) error {
	for key, c := range p.reqTotal {
		mCount := ilm.Metrics().AppendEmpty()
		mCount.SetName("traces_service_graph_request_total")
		mCount.SetEmptySum().SetIsMonotonic(true)
		// TODO: Support other aggregation temporalities
		mCount.Sum().SetAggregationTemporality(pmetric.AggregationTemporalityCumulative)

		dpCalls := mCount.Sum().DataPoints().AppendEmpty()
		dpCalls.SetStartTimestamp(pcommon.NewTimestampFromTime(p.startTime))
		dpCalls.SetTimestamp(pcommon.NewTimestampFromTime(time.Now()))
		dpCalls.SetIntValue(c)

		dimensions, ok := p.dimensionsForSeries(key)
		if !ok {
			return fmt.Errorf("failed to find dimensions for key %s", key)
		}

		dimensions.CopyTo(dpCalls.Attributes())
	}

	for key, c := range p.reqFailedTotal {
		mCount := ilm.Metrics().AppendEmpty()
		mCount.SetName("traces_service_graph_request_failed_total")
		mCount.SetEmptySum().SetIsMonotonic(true)
		// TODO: Support other aggregation temporalities
		mCount.Sum().SetAggregationTemporality(pmetric.AggregationTemporalityCumulative)

		dpCalls := mCount.Sum().DataPoints().AppendEmpty()
		dpCalls.SetStartTimestamp(pcommon.NewTimestampFromTime(p.startTime))
		dpCalls.SetTimestamp(pcommon.NewTimestampFromTime(time.Now()))
		dpCalls.SetIntValue(c)

		dimensions, ok := p.dimensionsForSeries(key)
		if !ok {
			return fmt.Errorf("failed to find dimensions for key %s", key)
		}

		dimensions.CopyTo(dpCalls.Attributes())
	}

	return nil
}

func (p *serviceGraphProcessor) collectLatencyMetrics(ilm pmetric.ScopeMetrics) error {
	// TODO: Remove this once legacy metric names are removed
	if legacyMetricNamesFeatureGate.IsEnabled() {
		return p.collectServerLatencyMetrics(ilm, "traces_service_graph_request_duration_seconds")
	}

	if err := p.collectServerLatencyMetrics(ilm, "traces_service_graph_request_server_seconds"); err != nil {
		return err
	}

	return p.collectClientLatencyMetrics(ilm)
}

func (p *serviceGraphProcessor) collectClientLatencyMetrics(ilm pmetric.ScopeMetrics) error {
	for key := range p.reqServerDurationSecondsCount {
		mDuration := ilm.Metrics().AppendEmpty()
		mDuration.SetName("traces_service_graph_request_client_seconds")
		// TODO: Support other aggregation temporalities
		mDuration.SetEmptyHistogram().SetAggregationTemporality(pmetric.AggregationTemporalityCumulative)

		timestamp := pcommon.NewTimestampFromTime(time.Now())

		dpDuration := mDuration.Histogram().DataPoints().AppendEmpty()
		dpDuration.SetStartTimestamp(pcommon.NewTimestampFromTime(p.startTime))
		dpDuration.SetTimestamp(timestamp)
		dpDuration.ExplicitBounds().FromRaw(p.reqDurationBounds)
		dpDuration.BucketCounts().FromRaw(p.reqServerDurationSecondsBucketCounts[key])
		dpDuration.SetCount(p.reqServerDurationSecondsCount[key])
		dpDuration.SetSum(p.reqServerDurationSecondsSum[key])

		// TODO: Support exemplars
		dimensions, ok := p.dimensionsForSeries(key)
		if !ok {
			return fmt.Errorf("failed to find dimensions for key %s", key)
		}
<<<<<<< HEAD

		dimensions.CopyTo(dpDuration.Attributes())
	}
	return nil
}

func (p *serviceGraphProcessor) collectServerLatencyMetrics(ilm pmetric.ScopeMetrics, mName string) error {
	for key := range p.reqServerDurationSecondsCount {
		mDuration := ilm.Metrics().AppendEmpty()
		mDuration.SetName(mName)
		// TODO: Support other aggregation temporalities
		mDuration.SetEmptyHistogram().SetAggregationTemporality(pmetric.AggregationTemporalityCumulative)

		timestamp := pcommon.NewTimestampFromTime(time.Now())

=======

		dimensions.CopyTo(dpDuration.Attributes())
	}
	return nil
}

func (p *serviceGraphProcessor) collectServerLatencyMetrics(ilm pmetric.ScopeMetrics, mName string) error {
	for key := range p.reqServerDurationSecondsCount {
		mDuration := ilm.Metrics().AppendEmpty()
		mDuration.SetName(mName)
		// TODO: Support other aggregation temporalities
		mDuration.SetEmptyHistogram().SetAggregationTemporality(pmetric.AggregationTemporalityCumulative)

		timestamp := pcommon.NewTimestampFromTime(time.Now())

>>>>>>> 592374af
		dpDuration := mDuration.Histogram().DataPoints().AppendEmpty()
		dpDuration.SetStartTimestamp(pcommon.NewTimestampFromTime(p.startTime))
		dpDuration.SetTimestamp(timestamp)
		dpDuration.ExplicitBounds().FromRaw(p.reqDurationBounds)
		dpDuration.BucketCounts().FromRaw(p.reqClientDurationSecondsBucketCounts[key])
		dpDuration.SetCount(p.reqClientDurationSecondsCount[key])
		dpDuration.SetSum(p.reqClientDurationSecondsSum[key])

		// TODO: Support exemplars
		dimensions, ok := p.dimensionsForSeries(key)
		if !ok {
			return fmt.Errorf("failed to find dimensions for key %s", key)
		}

		dimensions.CopyTo(dpDuration.Attributes())
	}
	return nil
}

func (p *serviceGraphProcessor) buildMetricKey(clientName, serverName, connectionType string, edgeDimensions map[string]string) string {
	var metricKey strings.Builder
	metricKey.WriteString(clientName + metricKeySeparator + serverName + metricKeySeparator + connectionType)

	for _, dimName := range p.config.Dimensions {
		dim, ok := edgeDimensions[dimName]
		if !ok {
			continue
		}
		metricKey.WriteString(metricKeySeparator + dim)
	}

	return metricKey.String()
}

// storeExpirationLoop periodically expires old entries from the store.
func (p *serviceGraphProcessor) storeExpirationLoop(d time.Duration) {
	t := time.NewTicker(d)
	for {
		select {
		case <-t.C:
			p.store.Expire()
		case <-p.shutdownCh:
			return
		}
	}
}

func (p *serviceGraphProcessor) getPeerHost(m []string, peers map[string]string) string {
	peerStr := "unknown"
	for _, s := range m {
		if peer, ok := peers[s]; ok {
			peerStr = peer
			break
		}
	}
	return peerStr
}

// cacheLoop periodically cleans the cache
func (p *serviceGraphProcessor) cacheLoop(d time.Duration) {
	t := time.NewTicker(d)
	for {
		select {
		case <-t.C:
			p.cleanCache()
		case <-p.shutdownCh:
			return
		}
	}

}

// cleanCache removes series that have not been updated in 15 minutes
func (p *serviceGraphProcessor) cleanCache() {
	var staleSeries []string
	p.metricMutex.RLock()
	for key, series := range p.keyToMetric {
		if series.lastUpdated+15*time.Minute.Milliseconds() < time.Now().UnixMilli() {
			staleSeries = append(staleSeries, key)
		}
	}
	p.metricMutex.RUnlock()

	p.metricMutex.Lock()
	for _, key := range staleSeries {
		delete(p.keyToMetric, key)
	}
	p.metricMutex.Unlock()

	p.seriesMutex.Lock()
	for _, key := range staleSeries {
		delete(p.reqTotal, key)
		delete(p.reqFailedTotal, key)
		delete(p.reqClientDurationSecondsCount, key)
		delete(p.reqClientDurationSecondsSum, key)
		delete(p.reqClientDurationSecondsBucketCounts, key)
		delete(p.reqServerDurationSecondsCount, key)
		delete(p.reqServerDurationSecondsSum, key)
		delete(p.reqServerDurationSecondsBucketCounts, key)
	}
	p.seriesMutex.Unlock()
}

// spanDuration returns the duration of the given span in seconds (legacy ms).
func spanDuration(span ptrace.Span) float64 {
	if legacyLatencyUnitMsFeatureGate.IsEnabled() {
		return float64(span.EndTimestamp()-span.StartTimestamp()) / float64(time.Millisecond.Nanoseconds())
	}
	return float64(span.EndTimestamp()-span.StartTimestamp()) / float64(time.Second.Nanoseconds())
}

// durationToFloat converts the given duration to the number of seconds (legacy ms) it represents.
func durationToFloat(d time.Duration) float64 {
	if legacyLatencyUnitMsFeatureGate.IsEnabled() {
		return float64(d.Milliseconds())
	}
	return d.Seconds()
}

func mapDurationsToFloat(vs []time.Duration) []float64 {
	vsm := make([]float64, len(vs))
	for i, v := range vs {
		vsm[i] = durationToFloat(v)
	}
	return vsm
}<|MERGE_RESOLUTION|>--- conflicted
+++ resolved
@@ -116,11 +116,7 @@
 		reqServerDurationSecondsBucketCounts: make(map[string][]uint64),
 		reqDurationBounds:                    bounds,
 		keyToMetric:                          make(map[string]metricSeries),
-<<<<<<< HEAD
-		shutdownCh:                           make(chan interface{}),
-=======
 		shutdownCh:                           make(chan any),
->>>>>>> 592374af
 	}
 }
 
@@ -221,15 +217,7 @@
 		}
 	}
 
-<<<<<<< HEAD
-	// Skip empty metrics.
-	if md.MetricCount() == 0 {
-		if p.tracesConsumer != nil {
-			return p.tracesConsumer.ConsumeTraces(ctx, td)
-		}
-=======
 	if p.tracesConsumer == nil { // True if p is a connector
->>>>>>> 592374af
 		return nil
 	}
 	return p.tracesConsumer.ConsumeTraces(ctx, td)
@@ -556,7 +544,6 @@
 		if !ok {
 			return fmt.Errorf("failed to find dimensions for key %s", key)
 		}
-<<<<<<< HEAD
 
 		dimensions.CopyTo(dpDuration.Attributes())
 	}
@@ -572,23 +559,6 @@
 
 		timestamp := pcommon.NewTimestampFromTime(time.Now())
 
-=======
-
-		dimensions.CopyTo(dpDuration.Attributes())
-	}
-	return nil
-}
-
-func (p *serviceGraphProcessor) collectServerLatencyMetrics(ilm pmetric.ScopeMetrics, mName string) error {
-	for key := range p.reqServerDurationSecondsCount {
-		mDuration := ilm.Metrics().AppendEmpty()
-		mDuration.SetName(mName)
-		// TODO: Support other aggregation temporalities
-		mDuration.SetEmptyHistogram().SetAggregationTemporality(pmetric.AggregationTemporalityCumulative)
-
-		timestamp := pcommon.NewTimestampFromTime(time.Now())
-
->>>>>>> 592374af
 		dpDuration := mDuration.Histogram().DataPoints().AppendEmpty()
 		dpDuration.SetStartTimestamp(pcommon.NewTimestampFromTime(p.startTime))
 		dpDuration.SetTimestamp(timestamp)
