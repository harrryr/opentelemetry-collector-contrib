--- conflicted
+++ resolved
@@ -8,11 +8,7 @@
 	"go.opencensus.io/stats/view"
 	"go.opencensus.io/tag"
 	"go.opentelemetry.io/collector/config/configtelemetry"
-<<<<<<< HEAD
-	"go.opentelemetry.io/collector/obsreport"
-=======
 	"go.opentelemetry.io/collector/processor/processorhelper"
->>>>>>> 592374af
 
 	"github.com/open-telemetry/opentelemetry-collector-contrib/processor/probabilisticsamplerprocessor/internal/metadata"
 )
@@ -34,22 +30,14 @@
 
 	sampledTagKeys := []tag.Key{tagPolicyKey, tagSampledKey}
 	countTracesSampledView := &view.View{
-<<<<<<< HEAD
-		Name:        obsreport.BuildProcessorCustomMetricName(metadata.Type, statCountTracesSampled.Name()),
-=======
 		Name:        processorhelper.BuildCustomMetricName(metadata.Type, statCountTracesSampled.Name()),
->>>>>>> 592374af
 		Measure:     statCountTracesSampled,
 		Description: statCountTracesSampled.Description(),
 		TagKeys:     sampledTagKeys,
 		Aggregation: view.Sum(),
 	}
 	countLogsSampledView := &view.View{
-<<<<<<< HEAD
-		Name:        obsreport.BuildProcessorCustomMetricName(metadata.Type, statCountLogsSampled.Name()),
-=======
 		Name:        processorhelper.BuildCustomMetricName(metadata.Type, statCountLogsSampled.Name()),
->>>>>>> 592374af
 		Measure:     statCountLogsSampled,
 		Description: statCountLogsSampled.Description(),
 		TagKeys:     sampledTagKeys,
