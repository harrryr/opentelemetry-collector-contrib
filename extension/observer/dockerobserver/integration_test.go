--- conflicted
+++ resolved
@@ -66,10 +66,6 @@
 	defer stopObserver(t, obvs)
 	require.Eventually(t, func() bool { return mn.AddCount() == 1 }, 3*time.Second, 10*time.Millisecond)
 	endpoints := mn.EndpointsMap()
-<<<<<<< HEAD
-	require.Equal(t, len(endpoints), 2)
-=======
->>>>>>> 592374af
 	found := false
 	for _, e := range endpoints {
 		if e.Details.Env()["image"] == "docker.io/library/nginx" {
@@ -111,10 +107,6 @@
 	defer stopObserver(t, obvs)
 	require.Eventually(t, func() bool { return mn.AddCount() == 1 }, 3*time.Second, 10*time.Millisecond)
 	endpoints := mn.EndpointsMap()
-<<<<<<< HEAD
-	require.Equal(t, 2, len(endpoints))
-=======
->>>>>>> 592374af
 	found := false
 	for _, e := range endpoints {
 		if image == e.Details.Env()["image"] {
@@ -126,11 +118,7 @@
 	}
 	require.True(t, found, "No nginx container found")
 
-<<<<<<< HEAD
-	tcDockerClient, err := testcontainers.NewDockerClient()
-=======
 	tcDockerClient, err := testcontainers.NewDockerClientWithOpts(ctx)
->>>>>>> 592374af
 	require.Nil(t, err)
 
 	require.NoError(t, tcDockerClient.ContainerRename(context.Background(), container.GetContainerID(), "nginx-updated"))
@@ -175,10 +163,6 @@
 	defer stopObserver(t, obvs)
 	require.Eventually(t, func() bool { return mn.AddCount() == 1 }, 3*time.Second, 10*time.Millisecond)
 	endpoints := mn.EndpointsMap()
-<<<<<<< HEAD
-	require.Equal(t, 2, len(endpoints))
-=======
->>>>>>> 592374af
 	found := false
 	for _, e := range endpoints {
 		if image == e.Details.Env()["image"] {
@@ -194,10 +178,6 @@
 	require.Nil(t, err)
 
 	require.Eventually(t, func() bool { return mn.RemoveCount() == 1 }, 3*time.Second, 10*time.Millisecond)
-<<<<<<< HEAD
-	require.Len(t, mn.EndpointsMap(), 1)
-=======
->>>>>>> 592374af
 }
 
 func TestObserverExcludesImagesIntegration(t *testing.T) {
@@ -228,10 +208,6 @@
 	time.Sleep(2 * time.Second) // wait for endpoints to sync
 	require.Equal(t, 1, mn.AddCount())
 	require.Equal(t, 0, mn.ChangeCount())
-<<<<<<< HEAD
-	require.Len(t, mn.EndpointsMap(), 1)
-=======
->>>>>>> 592374af
 }
 
 func startObserver(t *testing.T, listener observer.Notify) *dockerObserver {
