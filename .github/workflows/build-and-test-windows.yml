--- conflicted
+++ resolved
@@ -4,14 +4,12 @@
     branches:
       - 'main'
       - 'releases/**'
-      - 'aws-cwa-*'
     tags:
       - 'v[0-9]+.[0-9]+.[0-9]+*'
   pull_request:
     types: [opened, synchronize, reopened, labeled, unlabeled]
     branches:
       - main
-      - 'aws-cwa-*'
 env:
   TEST_RESULTS: testbed/tests/results/junit/results.xml
   # Make sure to exit early if cache segment download times out after 2 minutes.
@@ -46,19 +44,11 @@
         run: Install-WindowsFeature -name Web-Server -IncludeManagementTools
       - uses: actions/setup-go@v4
         with:
-<<<<<<< HEAD
-          go-version: ~1.20.8
-          cache: false
-      - name: Cache Go
-        id: go-mod-cache
-        timeout-minutes: 15
-=======
           go-version: ~1.20.11
           cache: false
       - name: Cache Go
         id: go-mod-cache
         timeout-minutes: 25
->>>>>>> 592374af
         uses: actions/cache@v3
         with:
           path: |
