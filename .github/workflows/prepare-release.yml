name: Automation - Prepare Release

on:
  workflow_dispatch:
    # Determine the version number that will be assigned to the release. During the beta phase, we increment
    # the minor version number and set the patch number to 0.
    inputs:
      candidate-beta:
        required: true
        description: Release candidate version (beta, like 0.70.0)

      current-beta:
        required: true
        description: Current version (beta, like 0.69.1)
jobs:
  # Releasing opentelemetry-collector-contrib
  prepare-release:
    runs-on: ubuntu-latest
    steps:
      - uses: actions/checkout@v4
        with:
          repository: 'open-telemetry/opentelemetry-collector'
          path: opentelemetry-collector
      - uses: actions/checkout@v4
        with:
          path: opentelemetry-collector-contrib
      - uses: actions/setup-go@v4
        with:
<<<<<<< HEAD
          go-version: ~1.20.8
=======
          go-version: ~1.20.11
>>>>>>> 592374af
          cache: false
      - name: Prepare release for contrib
        working-directory: opentelemetry-collector-contrib
        env:
          GITHUB_TOKEN: ${{ secrets.OPENTELEMETRYBOT_GITHUB_TOKEN }}
          REPO: open-telemetry/opentelemetry-collector-contrib
          CANDIDATE_BETA: ${{ inputs.candidate-beta }}
          CURRENT_BETA: ${{ inputs.current-beta }}
        run: ./.github/workflows/scripts/release-prepare-release.sh<|MERGE_RESOLUTION|>--- conflicted
+++ resolved
@@ -26,11 +26,7 @@
           path: opentelemetry-collector-contrib
       - uses: actions/setup-go@v4
         with:
-<<<<<<< HEAD
-          go-version: ~1.20.8
-=======
           go-version: ~1.20.11
->>>>>>> 592374af
           cache: false
       - name: Prepare release for contrib
         working-directory: opentelemetry-collector-contrib
