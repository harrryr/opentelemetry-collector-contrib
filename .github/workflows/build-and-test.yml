name: build-and-test
on:
  workflow_dispatch:
  push:
    branches: [ main ]
    tags:
      - 'v[0-9]+.[0-9]+.[0-9]+*'
  merge_group:
  pull_request:
env:
  TEST_RESULTS: testbed/tests/results/junit/results.xml
  # Make sure to exit early if cache segment download times out after 2 minutes.
  # We limit cache download as a whole to 5 minutes.
  SEGMENT_DOWNLOAD_TIMEOUT_MINS: 2

# Do not cancel this workflow on main. See https://github.com/open-telemetry/opentelemetry-collector-contrib/pull/16616
concurrency:
  group: ${{ github.workflow }}-${{ github.head_ref || github.run_id }}
  cancel-in-progress: true

jobs:
  setup-environment:
    timeout-minutes: 30
    runs-on: ubuntu-latest
    if: ${{ github.actor != 'dependabot[bot]' }}
    steps:
      - uses: actions/checkout@v4
      - uses: actions/setup-go@v5
        with:
          go-version: "1.23.6"
          cache: false
      - name: Cache Go
        id: go-cache
        timeout-minutes: 5
        uses: actions/cache@v4
        with:
          path: |
            ~/go/bin
            ~/go/pkg/mod
          key: go-cache-${{ runner.os }}-${{ hashFiles('**/go.sum') }}
      - name: Install dependencies
        if: steps.go-cache.outputs.cache-hit != 'true'
        run: make -j2 gomoddownload
      - name: Install Tools
        if: steps.go-cache.outputs.cache-hit != 'true'
        run: make install-tools
  check-collector-module-version:
    runs-on: ubuntu-latest
    needs: [setup-environment]
    steps:
      - uses: actions/checkout@v4
      - name: Check Collector Module Version
        run: ./.github/workflows/scripts/check-collector-module-version.sh
  check-codeowners:
    runs-on: ubuntu-latest
    needs: [setup-environment]
    steps:
      - uses: actions/checkout@v4
      - name: Check Code Owner Existence
        run: ./.github/workflows/scripts/check-codeowners.sh check_code_owner_existence
      - name: Check Component Existence
        run: ./.github/workflows/scripts/check-codeowners.sh check_component_existence
      - name: Validate Allowlist entries
        run: ./.github/workflows/scripts/check-codeowners.sh check_entries_in_allowlist
  lint-matrix:
    strategy:
      fail-fast: false
      matrix:
        test:
          - windows
          - linux
        group:
          - ocb-collector
    runs-on: ubuntu-latest
    needs: [setup-environment]
    steps:
      - uses: actions/checkout@v4
      - uses: actions/setup-go@v5
        with:
          go-version: "1.23.6"
          cache: false
      - name: Cache Go
        id: go-cache
        timeout-minutes: 5
        uses: actions/cache@v4
        with:
          path: |
            ~/go/bin
            ~/go/pkg/mod
          key: go-cache-${{ runner.os }}-${{ hashFiles('**/go.sum') }}
      - name: Install dependencies
        if: steps.go-cache.outputs.cache-hit != 'true'
        run: make -j2 gomoddownload
      - name: Install Tools
        if: steps.go-cache.outputs.cache-hit != 'true'
        run: make install-tools
      - name: Cache Lint Build
        uses: actions/cache@v4
        with:
          path: ~/.cache/go-build
          key: go-lint-build-${{ matrix.group }}-${{ runner.os }}-${{ hashFiles('**/go.sum') }}
      - name: Lint
        run: GOOS=${{ matrix.os }} GOARCH=amd64 make -j2 golint GROUP=${{ matrix.group }}
  lint:
    if: ${{ github.actor != 'dependabot[bot]' && always() }}
    runs-on: ubuntu-latest
    needs: [setup-environment, lint-matrix]
    steps:
      - name: Print result
        run: echo ${{ needs.lint-matrix.result }}
      - name: Interpret result
        run: |
          if [[ success == ${{ needs.lint-matrix.result }} ]]
          then
            echo "All matrix jobs passed!"
          else
            echo "One or more matrix jobs failed."
            false
          fi
  govulncheck:
    strategy:
      fail-fast: false
      matrix:
        group:
          - ocb-collector
    runs-on: ubuntu-latest
    timeout-minutes: 30
    steps:
      - name: Checkout Repo
        uses: actions/checkout@v4
      - name: Setup Go
        uses: actions/setup-go@v5
        with:
          go-version: "1.23.6"
          cache: false
      - name: Cache Go
        id: go-cache
        timeout-minutes: 5
        uses: actions/cache@v4
        with:
          path: |
            ~/go/bin
            ~/go/pkg/mod
          key: go-cache-${{ runner.os }}-${{ hashFiles('**/go.sum') }}
      - name: Install Tools
        if: steps.go-cache.outputs.cache-hit != 'true'
        run: make install-tools
      - name: Run `govulncheck`
        run: make -j2 gogovulncheck GROUP=${{ matrix.group }}
  checks:
    runs-on: ubuntu-latest
    needs: [setup-environment]
    steps:
      - uses: actions/checkout@v4
      - uses: actions/setup-go@v5
        with:
          go-version: "1.23.6"
          cache: false
      - name: Cache Go
        id: go-cache
        timeout-minutes: 5
        uses: actions/cache@v4
        with:
          path: |
            ~/go/bin
            ~/go/pkg/mod
            ./.tools
          key: go-cache-${{ runner.os }}-${{ hashFiles('**/go.sum') }}
      - name: Install dependencies
        if: steps.go-cache.outputs.cache-hit != 'true'
        run: make -j2 gomoddownload
      - name: Install Tools
        if: steps.go-cache.outputs.cache-hit != 'true'
        run: make install-tools
      - name: CheckDoc
        run: make checkdoc
      - name: CheckMetadata
        run: make checkmetadata
      - name: CheckApi
        run: make checkapi
      - name: Porto
        run: |
          make -j2 goporto
          git diff --exit-code || (echo 'Porto links are out of date, please run "make goporto" and commit the changes in this PR.' && exit 1)
      # Disable crosslink as some of the "replace" statements are removed to reduce conflicts as OCB components may depend on different OTel dependency versions
      # - name: crosslink
      #   run: |
      #     make crosslink
      #     git diff --exit-code || (echo 'Replace statements are out of date, please run "make crosslink" and commit the changes in this PR.' && exit 1)
      - name: Check for go mod dependency changes
        run: |
          make gotidy
          git diff --exit-code || (echo 'go.mod/go.sum deps changes detected, please run "make gotidy" and commit the changes in this PR.' && exit 1)
      - name: Gen genotelcontribcol
        run: |
          make genotelcontribcol
          git diff -s --exit-code || (echo 'Generated code is out of date, please run "make genotelcontribcol" and commit the changes in this PR.' && exit 1)
      - name: Gen genoteltestbedcol
        run: |
          make genoteltestbedcol
          git diff -s --exit-code || (echo 'Generated code is out of date, please run "make genoteltestbedcol" and commit the changes in this PR.' && exit 1)
      - name: Gen distributions
        run: |
          make gendistributions
          git diff -s --exit-code || (echo 'Generated code is out of date, please run "make gendistributions" and commit the changes in this PR.' && exit 1)
      - name: Gen CODEOWNERS
        if: (github.ref == 'refs/heads/main' || startsWith(github.ref, 'refs/tags/v')) && github.repository == 'open-telemetry/opentelemetry-collector-contrib'
        run: |
          GITHUB_TOKEN=${{ secrets.READ_ORG_AND_USER_TOKEN }} make gengithub
          git diff -s --exit-code || (echo 'Generated code is out of date, please apply this diff and commit the changes in this PR.' && git diff && exit 1)
      - name: CodeGen
        run: |
          make -j2 generate
          if [[ -n $(git status -s) ]]; then
            echo 'Generated code is out of date, please run "make generate" and commit the changes in this PR.'
            exit 1
          fi
      - name: MultimodVerify
        run: make multimod-verify
      - name: Components dropdown in issue templates
        run: |
          make generate-gh-issue-templates
          git diff --exit-code '.github/ISSUE_TEMPLATE' || (echo 'Dropdowns in issue templates are out of date, please run "make generate-gh-issue-templates" and commit the changes in this PR.' && exit 1)
  unittest-matrix:
    strategy:
      fail-fast: false
      matrix:
        go-version: ["1.23.6"] # 1.20 is interpreted as 1.2 without quotes
        runner: [ubuntu-latest]
        group:
          - ocb-collector
    runs-on: ${{ matrix.runner }}
    needs: [setup-environment]
    steps:
      - uses: actions/checkout@v4
      - uses: actions/setup-go@v5
        with:
          go-version: ${{ matrix.go-version }}
          cache: false
      - name: Cache Go
        id: go-cache
        timeout-minutes: 5
        uses: actions/cache@v4
        with:
          path: |
            ~/go/bin
            ~/go/pkg/mod
          key: go-cache-${{ runner.os }}-${{ hashFiles('**/go.sum') }}
      - name: Install dependencies
        if: steps.go-cache.outputs.cache-hit != 'true'
        run: make -j2 gomoddownload
      - name: Install Tools
        if: steps.go-cache.outputs.cache-hit != 'true'
        run: make install-tools
      - name: Cache Test Build
        uses: actions/cache@v4
        with:
          path: ~/.cache/go-build
          key: go-test-build-${{ runner.os }}-${{ matrix.go-version }}-${{ matrix.runner }}-${{ hashFiles('**/go.sum') }}
      - name: Run Unit Tests
        if: startsWith( matrix.go-version, '1.21' ) != true
        run: make gotest GROUP=${{ matrix.group }}
      - name: Run Unit Tests With Coverage
        if: startsWith( matrix.go-version, '1.21' ) # only run coverage on one version
        run: make gotest-with-cover GROUP=${{ matrix.group }}
      - uses: actions/upload-artifact@v4
        if: startsWith( matrix.go-version, '1.21' ) # only upload artifact for one version
        with:
          name: coverage-artifacts-${{ matrix.go-version }}-${{ matrix.runner }}-${{ matrix.group }}
          path: ${{ matrix.group }}-coverage.txt
  unittest:
    if: ${{ github.actor != 'dependabot[bot]' && always() }}
    runs-on: ubuntu-latest
    needs: [setup-environment, unittest-matrix]
    steps:
      - name: Print result
        run: echo ${{ needs.unittest-matrix.result }}
      - name: Interpret result
        run: |
          if [[ success == ${{ needs.unittest-matrix.result }} ]]
          then
            echo "All matrix jobs passed!"
          else
            echo "One or more matrix jobs failed."
            false
          fi
  coverage:
    runs-on: ubuntu-latest
    needs: [unittest]
    steps:
      - uses: actions/checkout@v4
      - uses: actions/download-artifact@v4
        with:
          merge-multiple: true
          pattern: coverage-artifacts-*
      - name: Upload coverage report
        uses: codecov/codecov-action@e28ff129e5465c2c0dcc6f003fc735cb6ae0c673 # 4.5.0
        env:
          CODECOV_TOKEN: ${{ secrets.CODECOV_TOKEN }}

  integration-tests-matrix:
    strategy:
      fail-fast: false
      matrix:
        group:
<<<<<<< HEAD
          - receiver-0
          - receiver-1
          - receiver-2
          - receiver-3
          - processor-0
          - processor-1
          - exporter-0
          - exporter-1
          - exporter-2
          - exporter-3
          - extension
          - connector
          - internal
          - pkg
          - cmd-0
          - cmd-1

=======
          - ocb-collector
>>>>>>> eab9fc11
    runs-on: ubuntu-latest
    needs: [setup-environment]
    steps:
      - uses: actions/checkout@v4
      - uses: actions/setup-go@v5
        with:
          go-version: "1.23.6"
          cache: false
      - name: Cache Go
        id: go-cache
        timeout-minutes: 5
        uses: actions/cache@v4
        with:
          path: |
            ~/go/bin
            ~/go/pkg/mod
          key: go-cache-${{ runner.os }}-${{ hashFiles('**/go.sum') }}
      - name: Run Integration Tests
        run: make gointegration-test GROUP=${{ matrix.group }}

  integration-tests:
    if: ${{ github.actor != 'dependabot[bot]' && always() }}
    runs-on: ubuntu-latest
    needs: [ setup-environment, integration-tests-matrix ]
    steps:
      - name: Print result
        run: echo ${{ needs.integration-tests-matrix.result }}
      - name: Interpret result
        run: |
          if [[ success == ${{ needs.integration-tests-matrix.result }} ]]
          then
            echo "All matrix jobs passed!"
          else
            echo "One or more matrix jobs failed."
            false
          fi

  correctness-traces:
    runs-on: ubuntu-latest
    needs: [setup-environment]
    steps:
      - uses: actions/checkout@v4
      - uses: actions/setup-go@v5
        with:
          go-version: "1.23.6"
          cache: false
      - name: Cache Go
        id: go-cache
        timeout-minutes: 5
        uses: actions/cache@v4
        with:
          path: |
            ~/go/bin
            ~/go/pkg/mod
          key: go-cache-${{ runner.os }}-${{ hashFiles('**/go.sum') }}
      - name: Install dependencies
        if: steps.go-cache.outputs.cache-hit != 'true'
        run: make -j2 gomoddownload
      - name: Install Tools
        if: steps.go-cache.outputs.cache-hit != 'true'
        run: make install-tools
      - name: Correctness
        run: make -C testbed run-correctness-traces-tests
  correctness-metrics:
    runs-on: ubuntu-latest
    needs: [setup-environment]
    steps:
      - uses: actions/checkout@v4
      - uses: actions/setup-go@v5
        with:
          go-version: "1.23.6"
          cache: false
      - name: Cache Go
        id: go-cache
        timeout-minutes: 5
        uses: actions/cache@v4
        with:
          path: |
            ~/go/bin
            ~/go/pkg/mod
          key: go-cache-${{ runner.os }}-${{ hashFiles('**/go.sum') }}
      - name: Install dependencies
        if: steps.go-cache.outputs.cache-hit != 'true'
        run: make -j2 gomoddownload
      - name: Install Tools
        if: steps.go-cache.outputs.cache-hit != 'true'
        run: make install-tools
      - name: Correctness
        run: make -C testbed run-correctness-metrics-tests

  build-examples:
    runs-on: ubuntu-latest
    needs: [setup-environment]
    steps:
      - uses: actions/checkout@v4
      - name: Build Examples
        run: make build-examples

  cross-compile:
    runs-on: ubuntu-latest
    needs: [setup-environment]
    strategy:
      fail-fast: false
      matrix:
        os:
          - darwin
          - linux
          - windows
        arch:
          - 386
          - amd64
          - arm
          - arm64
          - ppc64le
          - s390x
        include:
          - os: linux
          - arch: arm
          - arm: 7
        exclude:
          - os: darwin
            arch: 386
          - os: darwin
            arch: arm
          - os: darwin
            arch: ppc64le
          - os: darwin
            arch: s390x
          - os: windows
            arch: arm
          - os: windows
            arch: arm64
          - os: windows
            arch: ppc64le
          - os: windows
            arch: s390x
    steps:
      - uses: actions/checkout@v4
      - uses: actions/setup-go@v5
        with:
          go-version: "1.23.6"
          cache: false
      - name: Cache Go
        id: go-cache
        timeout-minutes: 5
        uses: actions/cache@v4
        with:
          path: |
            ~/go/bin
            ~/go/pkg/mod
          key: go-cache-${{ runner.os }}-${{ hashFiles('**/go.sum') }}
      - name: Install dependencies
        if: steps.go-cache.outputs.cache-hit != 'true'
        run: make -j2 gomoddownload
      - name: Install Tools
        if: steps.go-cache.outputs.cache-hit != 'true'
        run: make install-tools
      - name: Build Collector ${{ matrix.binary }}
        run: make GOOS=${{ matrix.os }} GOARCH=${{ matrix.arch }} GOARM=${{ matrix.arm }} otelcontribcol
      - name: Upload Collector Binaries
        uses: actions/upload-artifact@v4
        with:
          name: collector-binaries-${{ matrix.os }}-${{ matrix.arch }}
          path: ./bin/*

  build-package:
    runs-on: ubuntu-latest
    needs: [cross-compile]
    strategy:
      fail-fast: false
      matrix:
        package_type: ["deb", "rpm"]
    steps:
      - uses: actions/checkout@v4
        with:
          fetch-depth: 0
      - name: Install Ruby
        uses: ruby/setup-ruby@v1
        with:
          ruby-version: '3.3'
      - name: Install fpm
        run: gem install --no-document fpm -v 1.15.1
      - name: Download Collector Binaries
        uses: actions/download-artifact@v4
        with:
          merge-multiple: true
          path: bin/
          pattern: collector-binaries-*
      - run: chmod +x bin/*
      - name: Set Release Tag
        id: github_tag
        run: ./.github/workflows/scripts/set_release_tag.sh
      - name: Build ${{ matrix.package_type }} amd64 package
        run: ./internal/buildscripts/packaging/fpm/${{ matrix.package_type }}/build.sh "${{ steps.github_tag.outputs.tag }}" "amd64" "./dist/"
      - name: Build ${{ matrix.package_type }} arm64 package
        run: ./internal/buildscripts/packaging/fpm/${{ matrix.package_type }}/build.sh "${{ steps.github_tag.outputs.tag }}" "arm64" "./dist/"
      - name: Build ${{ matrix.package_type }} ppc64le package
        run: ./internal/buildscripts/packaging/fpm/${{ matrix.package_type }}/build.sh "${{ steps.github_tag.outputs.tag }}" "ppc64le" "./dist/"
      - name: Build ${{ matrix.package_type }} s390x package
        run: ./internal/buildscripts/packaging/fpm/${{ matrix.package_type }}/build.sh "${{ steps.github_tag.outputs.tag }}" "s390x" "./dist/"
      - name: Test ${{ matrix.package_type }} package
        run: |
          if [[ "${{ matrix.package_type }}" = "deb" ]]; then
              ./internal/buildscripts/packaging/fpm/test.sh dist/otel-contrib-collector*amd64.deb examples/demo/otel-collector-config.yaml
          else
              ./internal/buildscripts/packaging/fpm/test.sh dist/otel-contrib-collector*x86_64.rpm examples/demo/otel-collector-config.yaml
          fi
      - name: Upload Packages
        uses: actions/upload-artifact@v4
        with:
          name: collector-packages-${{ matrix.package_type }}
          path: ./dist/*

  publish-check:
    runs-on: ubuntu-latest
    needs: [lint, unittest, integration-tests, build-package]
    steps:
      - uses: actions/checkout@v4
      - name: Download Binaries
        uses: actions/download-artifact@v4
        with:
          merge-multiple: true
          path: ./bin/
          pattern: collector-binaries-*
      - name: Download Packages
        uses: actions/download-artifact@v4
        with:
          merge-multiple: true
          path: ./dist/
          pattern: collector-packages-*
      - name: Verify Distribution Files Exist
        id: check
        run: ./.github/workflows/scripts/verify-dist-files-exist.sh
  publish-dev:
    runs-on: ubuntu-latest
    needs: [lint, unittest, integration-tests, build-package]
    if: (github.ref == 'refs/heads/main' || startsWith(github.ref, 'refs/tags/v')) && github.repository == 'open-telemetry/opentelemetry-collector-contrib'
    steps:
      - uses: actions/checkout@v4
      - uses: actions/setup-go@v5
        with:
          go-version: "1.23.6"
          cache: false
      - name: Mkdir bin and dist
        run: |
          mkdir bin/ dist/
      - name: Cache Go
        id: go-cache
        timeout-minutes: 5
        uses: actions/cache@v4
        with:
          path: |
            ~/go/bin
            ~/go/pkg/mod
          key: go-cache-${{ runner.os }}-${{ hashFiles('**/go.sum') }}
      - name: Install dependencies
        if: steps.go-cache.outputs.cache-hit != 'true'
        run: make -j2 gomoddownload
      - name: Install Tools
        if: steps.go-cache.outputs.cache-hit != 'true'
        run: make install-tools
      - name: Download Binaries
        uses: actions/download-artifact@v4
        with:
          merge-multiple: true
          path: ./bin/
          pattern: collector-binaries-*
      - run: chmod +x bin/*
      - name: Download Packages
        uses: actions/download-artifact@v4
        with:
          merge-multiple: true
          path: ./dist/
          pattern: collector-packages-*
      - name: Add Permissions to Tool Binaries
        run: chmod -R +x ./dist
      - name: Verify Distribution Files Exist
        id: check
        run: ./.github/workflows/scripts/verify-dist-files-exist.sh
      - name: Build Docker Image
        if: steps.check.outputs.passed == 'true'
        run: |
            make docker-otelcontribcol
            docker tag otelcontribcol:latest otel/opentelemetry-collector-contrib-dev:$GITHUB_SHA
            docker tag otelcontribcol:latest otel/opentelemetry-collector-contrib-dev:latest
      - name: Validate Docker Image
        if: steps.check.outputs.passed == 'true'
        run: |
            docker run otel/opentelemetry-collector-contrib-dev:$GITHUB_SHA --version
            docker run otel/opentelemetry-collector-contrib-dev:latest --version
      - name: Login to Docker Hub
        uses: docker/login-action@v3
        with:
          username: ${{ secrets.DOCKER_USERNAME }}
          password: ${{ secrets.DOCKER_PASSWORD }}
      - name: Push Docker Image
        if: steps.check.outputs.passed == 'true'
        run: |
            docker push otel/opentelemetry-collector-contrib-dev:$GITHUB_SHA
            docker push otel/opentelemetry-collector-contrib-dev:latest
  publish-stable:
    runs-on: ubuntu-latest
    needs: [lint, unittest, integration-tests, build-package]
    if: startsWith(github.ref, 'refs/tags/v') && github.repository == 'open-telemetry/opentelemetry-collector-contrib'
    steps:
      - uses: actions/checkout@v4
      - name: Set Release Tag
        id: github_tag
        run: ./.github/workflows/scripts/set_release_tag.sh
      - name: Create Github Release
        run: |
          gh release create $RELEASE_TAG -t $RELEASE_TAG -n "The OpenTelemetry Collector Contrib contains everything in the [opentelemetry-collector release](https://github.com/open-telemetry/opentelemetry-collector/releases/tag/$RELEASE_TAG), be sure to check the release notes there as well."
        env:
          GITHUB_TOKEN: ${{ secrets.GITHUB_TOKEN }}
          RELEASE_TAG: ${{ steps.github_tag.outputs.tag }}
  rotate-milestone:
    # This job updates the "next release" milestone
    # to the latest released version and creates a new milestone
    # named "next release" in its place
    runs-on: ubuntu-latest
    needs: [publish-stable]
    if: startsWith(github.ref, 'refs/tags/v') && github.repository == 'open-telemetry/opentelemetry-collector-contrib'
    steps:
      - uses: actions/github-script@v7
        with:
          script: |
            const milestones = await github.rest.issues.listMilestones({
              owner: context.repo.owner,
              repo: context.repo.repo,
              state: "open"
            })
            for (const milestone of milestones.data) {
              if (milestone.title == "next release") {
                await github.rest.issues.updateMilestone({
                  owner: context.repo.owner,
                  repo: context.repo.repo,
                  milestone_number: milestone.number,
                  title: "${{ github.ref_name }}"
                });
                await github.rest.issues.createMilestone({
                  owner: context.repo.owner,
                  repo: context.repo.repo,
                  title: "next release"
                });
                return
              }
            }
<|MERGE_RESOLUTION|>--- conflicted
+++ resolved
@@ -303,27 +303,7 @@
       fail-fast: false
       matrix:
         group:
-<<<<<<< HEAD
-          - receiver-0
-          - receiver-1
-          - receiver-2
-          - receiver-3
-          - processor-0
-          - processor-1
-          - exporter-0
-          - exporter-1
-          - exporter-2
-          - exporter-3
-          - extension
-          - connector
-          - internal
-          - pkg
-          - cmd-0
-          - cmd-1
-
-=======
           - ocb-collector
->>>>>>> eab9fc11
     runs-on: ubuntu-latest
     needs: [setup-environment]
     steps:
