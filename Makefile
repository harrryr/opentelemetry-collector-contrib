--- conflicted
+++ resolved
@@ -19,11 +19,10 @@
 EX_COMPONENTS=-not -path "./receiver/*" -not -path "./processor/*" -not -path "./exporter/*" -not -path "./extension/*" -not -path "./connector/*"
 EX_INTERNAL=-not -path "./internal/*"
 EX_PKG=-not -path "./pkg/*"
-<<<<<<< HEAD
+EX_CMD=-not -path "./cmd/*"
 EX_OVERRIDE=-not -path "./override/*"
-=======
->>>>>>> 592374af
-EX_CMD=-not -path "./cmd/*"
+# Exclude patches from linting
+EX_PATCH=-not -path "./config/*"
 
 # NONROOT_MODS includes ./* dirs (excludes . dir)
 NONROOT_MODS := $(shell find . $(FIND_MOD_ARGS) -exec $(TO_MOD_DIR) )
@@ -38,14 +37,10 @@
 INTERNAL_MODS := $(shell find ./internal/* $(FIND_MOD_ARGS) -exec $(TO_MOD_DIR) )
 PKG_MODS := $(shell find ./pkg/* $(FIND_MOD_ARGS) -exec $(TO_MOD_DIR) )
 CMD_MODS := $(shell find ./cmd/* $(FIND_MOD_ARGS) -exec $(TO_MOD_DIR) )
-<<<<<<< HEAD
 OVERRIDE_MODS := $(shell find ./override/* $(FIND_MOD_ARGS) -exec $(TO_MOD_DIR) )
-OTHER_MODS := $(shell find . $(EX_COMPONENTS) $(EX_INTERNAL) $(EX_PKG) $(EX_OVERRIDE) $(FIND_MOD_ARGS) -exec $(TO_MOD_DIR) ) $(PWD)
-ALL_MODS := $(RECEIVER_MODS) $(PROCESSOR_MODS) $(EXPORTER_MODS) $(EXTENSION_MODS) $(CONNECTOR_MODS) $(INTERNAL_MODS) $(PKG_MODS) $(OVERRIDE_MODS) $(OTHER_MODS)
-=======
-OTHER_MODS := $(shell find . $(EX_COMPONENTS) $(EX_INTERNAL) $(EX_PKG) $(EX_CMD) $(FIND_MOD_ARGS) -exec $(TO_MOD_DIR) ) $(PWD)
-ALL_MODS := $(RECEIVER_MODS) $(PROCESSOR_MODS) $(EXPORTER_MODS) $(EXTENSION_MODS) $(CONNECTOR_MODS) $(INTERNAL_MODS) $(PKG_MODS) $(CMD_MODS) $(OTHER_MODS)
->>>>>>> 592374af
+PATCH_MODS := $(shell find ./config/* $(FIND_MOD_ARGS) -exec $(TO_MOD_DIR) )
+OTHER_MODS := $(shell find . $(EX_COMPONENTS) $(EX_INTERNAL) $(EX_PKG) $(EX_CMD) $(EX_OVERRIDE) $(EX_PATCH) $(FIND_MOD_ARGS) -exec $(TO_MOD_DIR) ) $(PWD)
+ALL_MODS := $(RECEIVER_MODS) $(PROCESSOR_MODS) $(EXPORTER_MODS) $(EXTENSION_MODS) $(CONNECTOR_MODS) $(INTERNAL_MODS) $(PKG_MODS) $(CMD_MODS) $(OVERRIDE_MODS) $(PATCH_MODS) $(OTHER_MODS)
 
 # find -exec dirname cannot be used to process multiple matching patterns
 FIND_INTEGRATION_TEST_MODS={ find . -type f -name "*integration_test.go" & find . -type f -name "*e2e_test.go" -not -path "./testbed/*"; }
@@ -70,11 +65,8 @@
 	@echo "\nconnector: $(CONNECTOR_MODS)"
 	@echo "\ninternal: $(INTERNAL_MODS)"
 	@echo "\npkg: $(PKG_MODS)"
-<<<<<<< HEAD
+	@echo "\ncmd: $(CMD_MODS)"
 	@echo "\noverride: $(OVERRIDE_MODS)"
-=======
->>>>>>> 592374af
-	@echo "\ncmd: $(CMD_MODS)"
 	@echo "\nother: $(OTHER_MODS)"
 
 .PHONY: all
@@ -200,14 +192,11 @@
 .PHONY: for-pkg-target
 for-pkg-target: $(PKG_MODS)
 
-<<<<<<< HEAD
+.PHONY: for-cmd-target
+for-cmd-target: $(CMD_MODS)
+
 .PHONY: for-override-target
 for-override-target: $(OVERRIDE_MODS)
-
-=======
->>>>>>> 592374af
-.PHONY: for-cmd-target
-for-cmd-target: $(CMD_MODS)
 
 .PHONY: for-other-target
 for-other-target: $(OTHER_MODS)
@@ -280,7 +269,6 @@
 .PHONY: chlog-update
 chlog-update: $(CHLOGGEN)
 	$(CHLOGGEN) update --config $(CHLOGGEN_CONFIG) --version $(VERSION)
-<<<<<<< HEAD
 
 .PHONY: chlog-new-aws
 chlog-new-aws: $(CHLOGGEN)
@@ -297,8 +285,6 @@
 .PHONY: chlog-update-aws
 chlog-update-aws: $(CHLOGGEN)
 	$(CHLOGGEN) update --config $(CHLOGGEN_CONFIG_AWS) --version `date +'%y.%m.%d %H:%M:%S'`
-=======
->>>>>>> 592374af
 
 .PHONY: genotelcontribcol
 genotelcontribcol: $(BUILDER)
