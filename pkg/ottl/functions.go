--- conflicted
+++ resolved
@@ -8,11 +8,8 @@
 	"fmt"
 	"reflect"
 	"strings"
-<<<<<<< HEAD
-=======
 
 	"github.com/iancoleman/strcase"
->>>>>>> 592374af
 )
 
 type PathExpressionParser[K any] func(*Path) (GetSetter[K], error)
@@ -34,19 +31,12 @@
 		// Pointer values are necessary to fulfill the Go reflection
 		// settability requirements. Non-pointer values are not
 		// modifiable through reflection.
-<<<<<<< HEAD
-		if reflect.TypeOf(args).Kind() != reflect.Pointer {
-			return Expr[K]{}, fmt.Errorf("factory for %q must return a pointer to an Arguments value in its CreateDefaultArguments method", ed.Function)
-		}
-
-=======
 		if reflect.TypeOf(defaultArgs).Kind() != reflect.Pointer {
 			return Expr[K]{}, fmt.Errorf("factory for %q must return a pointer to an Arguments value in its CreateDefaultArguments method", ed.Function)
 		}
 
 		args = reflect.New(reflect.ValueOf(defaultArgs).Elem().Type()).Interface()
 
->>>>>>> 592374af
 		err := p.buildArgs(ed, reflect.ValueOf(args).Elem())
 		if err != nil {
 			return Expr[K]{}, fmt.Errorf("error while parsing arguments for call to %q: %w", ed.Function, err)
@@ -61,59 +51,6 @@
 	return Expr[K]{exprFunc: fn}, err
 }
 
-<<<<<<< HEAD
-func getArgumentIndex(index int, args reflect.Value) (int, error) {
-	argsType := args.Type()
-	fieldTag, ok := argsType.Field(index).Tag.Lookup("ottlarg")
-	if !ok {
-		return 0, fmt.Errorf("no `ottlarg` struct tag on Arguments field %q", argsType.Field(index).Name)
-	}
-	argNum, err := strconv.Atoi(fieldTag)
-	if err != nil {
-		return 0, fmt.Errorf("ottlarg struct tag on field %q is not a valid integer: %w", argsType.Field(index).Name, err)
-	}
-	if argNum < 0 || argNum >= args.NumField() {
-		return 0, fmt.Errorf("ottlarg struct tag on field %q has value %d, but must be between 0 and %d", argsType.Field(index).Name, argNum, args.NumField())
-	}
-	return argNum, nil
-}
-
-func (p *Parser[K]) buildArgs(ed editor, argsVal reflect.Value) error {
-	if len(ed.Arguments) != argsVal.NumField() {
-		return fmt.Errorf("incorrect number of arguments. Expected: %d Received: %d", argsVal.NumField(), len(ed.Arguments))
-	}
-
-	for i := 0; i < argsVal.NumField(); i++ {
-		field := argsVal.Field(i)
-		fieldType := field.Type()
-		argNum, err := getArgumentIndex(i, argsVal)
-		if err != nil {
-			return err
-		}
-		argVal := ed.Arguments[argNum]
-		var val any
-		switch {
-		case strings.HasPrefix(fieldType.Name(), "FunctionGetter"):
-			var name string
-			switch {
-			case argVal.Enum != nil:
-				name = string(*argVal.Enum)
-			case argVal.FunctionName != nil:
-				name = *argVal.FunctionName
-			default:
-				return fmt.Errorf("invalid function name given")
-			}
-			f, ok := p.functions[name]
-			if !ok {
-				return fmt.Errorf("undefined function %s", name)
-			}
-			val = StandardFunctionGetter[K]{fCtx: FunctionContext{Set: p.telemetrySettings}, fact: f}
-		case fieldType.Kind() == reflect.Slice:
-			val, err = p.buildSliceArg(argVal, fieldType)
-		default:
-			val, err = p.buildArg(argVal, fieldType)
-		}
-=======
 func (p *Parser[K]) buildArgs(ed editor, argsVal reflect.Value) error {
 	requiredArgs := 0
 	seenNamed := false
@@ -192,7 +129,6 @@
 		default:
 			val, err = p.buildArg(arg.Value, fieldType)
 		}
->>>>>>> 592374af
 		if err != nil {
 			return fmt.Errorf("invalid argument at position %v: %w", i, err)
 		}
