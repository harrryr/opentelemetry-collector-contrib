--- conflicted
+++ resolved
@@ -39,11 +39,6 @@
 		target      ottl.GetSetter[pcommon.Value]
 		pattern     string
 		replacement ottl.StringGetter[pcommon.Value]
-<<<<<<< HEAD
-		want        func(pcommon.Value)
-	}{
-		{
-=======
 		function    ottl.Optional[ottl.FunctionGetter[pcommon.Value]]
 		want        func(pcommon.Value)
 	}{
@@ -62,23 +57,15 @@
 			},
 		},
 		{
->>>>>>> 592374af
 			name:    "replace match",
 			target:  target,
 			pattern: "hello*",
 			replacement: ottl.StandardStringGetter[pcommon.Value]{
-<<<<<<< HEAD
-				Getter: func(context.Context, pcommon.Value) (interface{}, error) {
-					return "hello {universe}", nil
-				},
-			},
-=======
 				Getter: func(context.Context, pcommon.Value) (any, error) {
 					return "hello {universe}", nil
 				},
 			},
 			function: ottl.Optional[ottl.FunctionGetter[pcommon.Value]]{},
->>>>>>> 592374af
 			want: func(expectedValue pcommon.Value) {
 				expectedValue.SetStr("hello {universe}")
 			},
@@ -88,18 +75,11 @@
 			target:  target,
 			pattern: "goodbye*",
 			replacement: ottl.StandardStringGetter[pcommon.Value]{
-<<<<<<< HEAD
-				Getter: func(context.Context, pcommon.Value) (interface{}, error) {
-					return "goodbye {universe}", nil
-				},
-			},
-=======
 				Getter: func(context.Context, pcommon.Value) (any, error) {
 					return "goodbye {universe}", nil
 				},
 			},
 			function: ottl.Optional[ottl.FunctionGetter[pcommon.Value]]{},
->>>>>>> 592374af
 			want: func(expectedValue pcommon.Value) {
 				expectedValue.SetStr("hello world")
 			},
@@ -134,24 +114,14 @@
 			return nil
 		},
 	}
-<<<<<<< HEAD
-	replacement := &ottl.StandardStringGetter[interface{}]{
-		Getter: func(context.Context, interface{}) (interface{}, error) {
+	replacement := &ottl.StandardStringGetter[any]{
+		Getter: func(context.Context, any) (any, error) {
 			return "{replacement}", nil
 		},
 	}
-
-	exprFunc, err := replaceMatch[interface{}](target, "*", replacement)
-=======
-	replacement := &ottl.StandardStringGetter[any]{
-		Getter: func(context.Context, any) (any, error) {
-			return "{replacement}", nil
-		},
-	}
 	function := ottl.Optional[ottl.FunctionGetter[any]]{}
 
 	exprFunc, err := replaceMatch[any](target, "*", replacement, function)
->>>>>>> 592374af
 	assert.NoError(t, err)
 
 	result, err := exprFunc(nil, input)
@@ -231,24 +201,14 @@
 			return nil
 		},
 	}
-<<<<<<< HEAD
-	replacement := &ottl.StandardStringGetter[interface{}]{
-		Getter: func(context.Context, interface{}) (interface{}, error) {
+	replacement := &ottl.StandardStringGetter[any]{
+		Getter: func(context.Context, any) (any, error) {
 			return "{anything}", nil
 		},
 	}
-
-	exprFunc, err := replaceMatch[interface{}](target, "*", replacement)
-=======
-	replacement := &ottl.StandardStringGetter[any]{
-		Getter: func(context.Context, any) (any, error) {
-			return "{anything}", nil
-		},
-	}
 	function := ottl.Optional[ottl.FunctionGetter[any]]{}
 
 	exprFunc, err := replaceMatch[any](target, "*", replacement, function)
->>>>>>> 592374af
 	assert.NoError(t, err)
 
 	result, err := exprFunc(nil, nil)
