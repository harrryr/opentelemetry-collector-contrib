# OTTL Functions

The following functions are intended to be used in implementations of the OpenTelemetry Transformation Language that
interact with OTel data via the Collector's internal data model, [pdata](https://github.com/open-telemetry/opentelemetry-collector/tree/main/pdata).

This document contains documentation for both types of OTTL functions:

- [Functions](#functions) that transform telemetry.
- [Converters](#converters) that provide utilities for transforming telemetry.

## Working with functions

Functions generally expect specific types to be returned by `Paths`.
For these functions, if that type is not returned or if `nil` is returned, the function will error.
Some functions are able to handle different types and will generally convert those types to their desired type.
In these situations the function will error if it does not know how to do the conversion.
Use `ErrorMode` to determine how the `Statement` handles these errors.
See the component-specific guides for how each uses error mode:

- [filterprocessor](https://github.com/open-telemetry/opentelemetry-collector-contrib/tree/main/processor/filterprocessor#ottl)
- [routingprocessor](https://github.com/open-telemetry/opentelemetry-collector-contrib/tree/main/processor/routingprocessor#tech-preview-opentelemetry-transformation-language-statements-as-routing-conditions)
- [transformprocessor](https://github.com/open-telemetry/opentelemetry-collector-contrib/tree/main/processor/transformprocessor#config)

## Editors
<<<<<<< HEAD

Editors are what OTTL uses to transform telemetry.

Editors:

- Are allowed to transform telemetry.  When a Function is invoked the expectation is that the underlying telemetry is modified in some way.
- May have side effects.  Some Functions may generate telemetry and add it to the telemetry payload to be processed in this batch.
- May return values.  Although not common and not required, Functions may return values.

Available Editors:
=======

Editors are what OTTL uses to transform telemetry.

Editors:

- Are allowed to transform telemetry. When a Function is invoked the expectation is that the underlying telemetry is modified in some way.
- May have side effects. Some Functions may generate telemetry and add it to the telemetry payload to be processed in this batch.
- May return values. Although not common and not required, Functions may return values.

Available Editors:

>>>>>>> 592374af
- [delete_key](#delete_key)
- [delete_matching_keys](#delete_matching_keys)
- [keep_keys](#keep_keys)
- [limit](#limit)
- [merge_maps](#merge_maps)
- [replace_all_matches](#replace_all_matches)
- [replace_all_patterns](#replace_all_patterns)
- [replace_match](#replace_match)
- [replace_pattern](#replace_pattern)
- [set](#set)
- [truncate_all](#truncate_all)

### delete_key

`delete_key(target, key)`

The `delete_key` function removes a key from a `pdata.Map`

`target` is a path expression to a `pdata.Map` type field. `key` is a string that is a key in the map.

The key will be deleted from the map.

Examples:


- `delete_key(attributes, "http.request.header.authorization")`

- `delete_key(resource.attributes, "http.request.header.authorization")`

### delete_matching_keys

`delete_matching_keys(target, pattern)`

The `delete_matching_keys` function removes all keys from a `pdata.Map` that match a regex pattern.

`target` is a path expression to a `pdata.Map` type field. `pattern` is a regex string.

All keys that match the pattern will be deleted from the map.

Examples:


- `delete_matching_keys(attributes, "(?i).*password.*")`

- `delete_matching_keys(resource.attributes, "(?i).*password.*")`

### keep_keys

`keep_keys(target, keys[])`

The `keep_keys` function removes all keys from the `pdata.Map` that do not match one of the supplied keys.

`target` is a path expression to a `pdata.Map` type field. `keys` is a slice of one or more strings.

The map will be changed to only contain the keys specified by the list of strings.

Examples:

- `keep_keys(attributes, ["http.method"])`


- `keep_keys(resource.attributes, ["http.method", "http.route", "http.url"])`

### limit

`limit(target, limit, priority_keys[])`

The `limit` function reduces the number of elements in a `pdata.Map` to be no greater than the limit.

`target` is a path expression to a `pdata.Map` type field. `limit` is a non-negative integer.
`priority_keys` is a list of strings of attribute keys that won't be dropped during limiting.

The number of priority keys must be less than the supplied `limit`.

The map will be mutated such that the number of items does not exceed the limit.
The map is not copied or reallocated.

Which items are dropped is random, provide keys in `priority_keys` to preserve required keys.

Examples:

- `limit(attributes, 100, [])`


- `limit(resource.attributes, 50, ["http.host", "http.method"])`

### merge_maps

`merge_maps(target, source, strategy)`

The `merge_maps` function merges the source map into the target map using the supplied strategy to handle conflicts.

`target` is a `pdata.Map` type field. `source` is a `pdata.Map` type field. `strategy` is a string that must be one of `insert`, `update`, or `upsert`.

If strategy is:

- `insert`: Insert the value from `source` into `target` where the key does not already exist.
- `update`: Update the entry in `target` with the value from `source` where the key does exist.
- `upsert`: Performs insert or update. Insert the value from `source` into `target` where the key does not already exist and update the entry in `target` with the value from `source` where the key does exist.

`merge_maps` is a special case of the [`set` function](#set). If you need to completely override `target`, use `set` instead.

Examples:

- `merge_maps(attributes, ParseJSON(body), "upsert")`


- `merge_maps(attributes, ParseJSON(attributes["kubernetes"]), "update")`


- `merge_maps(attributes, resource.attributes, "insert")`

### replace_all_matches

`replace_all_matches(target, pattern, replacement, function)`

The `replace_all_matches` function replaces any matching string value with the replacement string.

<<<<<<< HEAD
`target` is a path expression to a `pdata.Map` type field. `pattern` is a string following [filepath.Match syntax](https://pkg.go.dev/path/filepath#Match). `replacement` is either a path expression to a string telemetry field or a literal string.
=======
`target` is a path expression to a `pdata.Map` type field. `pattern` is a string following [filepath.Match syntax](https://pkg.go.dev/path/filepath#Match). `replacement` is either a path expression to a string telemetry field or a literal string. `function` is an optional argument that can take in any Converter that accepts a (`replacement`) string and returns a string. An example is a hash function that replaces any matching string with the hash value of `replacement`.
>>>>>>> 592374af

Each string value in `target` that matches `pattern` will get replaced with `replacement`. Non-string values are ignored.

There is currently a bug with OTTL that does not allow the pattern to end with `\\"`.
[See Issue 23238 for details](https://github.com/open-telemetry/opentelemetry-collector-contrib/issues/23238).

Examples:

- `replace_all_matches(attributes, "/user/*/list/*", "/user/{userId}/list/{listId}")`
- `replace_all_matches(attributes, "/user/*/list/*", "/user/{userId}/list/{listId}", SHA256)`

### replace_all_patterns

`replace_all_patterns(target, mode, regex, replacement, function)`

The `replace_all_patterns` function replaces any segments in a string value or key that match the regex pattern with the replacement string.

`target` is a path expression to a `pdata.Map` type field. `regex` is a regex string indicating a segment to replace. `replacement` is either a path expression to a string telemetry field or a literal string.

`mode` determines whether the match and replace will occur on the map's value or key. Valid values are `key` and `value`.

If one or more sections of `target` match `regex` they will get replaced with `replacement`.

The `replacement` string can refer to matched groups using [regexp.Expand syntax](https://pkg.go.dev/regexp#Regexp.Expand).

<<<<<<< HEAD
=======
The `function` is an optional argument that can take in any Converter that accepts a (`replacement`) string and returns a string. An example is a hash function that replaces any matching regex pattern with the hash value of `replacement`.

>>>>>>> 592374af
There is currently a bug with OTTL that does not allow the pattern to end with `\\"`.
If your pattern needs to end with backslashes, add something inconsequential to the end of the pattern such as `{1}`, `$`, or `.*`.
[See Issue 23238 for details](https://github.com/open-telemetry/opentelemetry-collector-contrib/issues/23238).

Examples:

- `replace_all_patterns(attributes, "value", "/account/\\d{4}", "/account/{accountId}")`
- `replace_all_patterns(attributes, "key", "/account/\\d{4}", "/account/{accountId}")`
- `replace_all_patterns(attributes, "key", "^kube_([0-9A-Za-z]+_)", "k8s.$$1.")`
- `replace_all_patterns(attributes, "key", "^kube_([0-9A-Za-z]+_)", "k8s.$$1.", SHA256)`

Note that when using OTTL within the collector's configuration file, `$` must be escaped to `$$` to bypass
environment variable substitution logic. To input a literal `$` from the configuration file, use `$$$`.
If using OTTL outside of collector configuration, `$` should not be escaped and a literal `$` can be entered using `$$`.

### replace_match

`replace_match(target, pattern, replacement, function)`

The `replace_match` function allows replacing entire strings if they match a glob pattern.

`target` is a path expression to a telemetry field. `pattern` is a string following [filepath.Match syntax](https://pkg.go.dev/path/filepath#Match). `replacement` is either a path expression to a string telemetry field or a literal string.

If `target` matches `pattern` it will get replaced with `replacement`.

<<<<<<< HEAD
=======
The `function` is an optional argument that can take in any Converter that accepts a (`replacement`) string and returns a string. An example is a hash function that replaces any matching glob pattern with the hash value of `replacement`.

>>>>>>> 592374af
There is currently a bug with OTTL that does not allow the pattern to end with `\\"`.
[See Issue 23238 for details](https://github.com/open-telemetry/opentelemetry-collector-contrib/issues/23238).

Examples:

- `replace_match(attributes["http.target"], "/user/*/list/*", "/user/{userId}/list/{listId}")`
- `replace_match(attributes["http.target"], "/user/*/list/*", "/user/{userId}/list/{listId}", SHA256)`

### replace_pattern

`replace_pattern(target, regex, replacement, function)`

The `replace_pattern` function allows replacing all string sections that match a regex pattern with a new value.

`target` is a path expression to a telemetry field. `regex` is a regex string indicating a segment to replace. `replacement` is either a path expression to a string telemetry field or a literal string.

If one or more sections of `target` match `regex` they will get replaced with `replacement`.

The `replacement` string can refer to matched groups using [regexp.Expand syntax](https://pkg.go.dev/regexp#Regexp.Expand).

<<<<<<< HEAD
=======
The `function` is an optional argument that can take in any Converter that accepts a (`replacement`) string and returns a string. An example is a hash function that replaces a matching regex pattern with the hash value of `replacement`.

>>>>>>> 592374af
There is currently a bug with OTTL that does not allow the pattern to end with `\\"`.
If your pattern needs to end with backslashes, add something inconsequential to the end of the pattern such as `{1}`, `$`, or `.*`.
[See Issue 23238 for details](https://github.com/open-telemetry/opentelemetry-collector-contrib/issues/23238).

Examples:

- `replace_pattern(resource.attributes["process.command_line"], "password\\=[^\\s]*(\\s?)", "password=***")`
- `replace_pattern(name, "^kube_([0-9A-Za-z]+_)", "k8s.$$1.")`
- `replace_pattern(name, "^kube_([0-9A-Za-z]+_)", "k8s.$$1.", SHA256)`

Note that when using OTTL within the collector's configuration file, `$` must be escaped to `$$` to bypass
environment variable substitution logic. To input a literal `$` from the configuration file, use `$$$`.
If using OTTL outside of collector configuration, `$` should not be escaped and a literal `$` can be entered using `$$`.

### set

`set(target, value)`

The `set` function allows users to set a telemetry field using a value.

`target` is a path expression to a telemetry field. `value` is any value type. If `value` resolves to `nil`, e.g. it references an unset map value, there will be no action.

How the underlying telemetry field is updated is decided by the path expression implementation provided by the user to the `ottl.ParseStatements`.

Examples:

- `set(attributes["http.path"], "/foo")`


- `set(name, attributes["http.route"])`


- `set(trace_state["svc"], "example")`


- `set(attributes["source"], trace_state["source"])`

### truncate_all

`truncate_all(target, limit)`

The `truncate_all` function truncates all string values in a `pdata.Map` so that none are longer than the limit.

`target` is a path expression to a `pdata.Map` type field. `limit` is a non-negative integer.

The map will be mutated such that the number of characters in all string values is less than or equal to the limit. Non-string values are ignored.

Examples:

- `truncate_all(attributes, 100)`


- `truncate_all(resource.attributes, 50)`

## Converters

Converters are pure functions that take OTTL values as input and output a single value for use within a statement.
Unlike functions, they do not modify any input telemetry and always return a value.

Available Converters:

- [Concat](#concat)
- [ConvertCase](#convertcase)
- [ExtractPatterns](#extractpatterns)
- [FNV](#fnv)
- [Hours](#hours)
<<<<<<< HEAD
- [Duration](#duration)
- [Int](#int)
=======
- [Double](#double)
- [Duration](#duration)
- [Int](#int)
- [IsBool](#isbool)
>>>>>>> 592374af
- [IsMap](#ismap)
- [IsMatch](#ismatch)
- [IsString](#isstring)
- [Len](#len)
- [Log](#log)
- [Microseconds](#microseconds)
- [Milliseconds](#milliseconds)
- [Minutes](#minutes)
- [Nanoseconds](#nanoseconds)
<<<<<<< HEAD
=======
- [Now](#now)
>>>>>>> 592374af
- [ParseJSON](#parsejson)
- [Seconds](#seconds)
- [SHA1](#sha1)
- [SHA256](#sha256)
- [SpanID](#spanid)
- [Split](#split)
- [Substring](#substring)
- [Time](#time)
<<<<<<< HEAD
=======
- [TraceID](#traceid)
- [TruncateTime](#truncatetime)
>>>>>>> 592374af
- [UnixMicro](#unixmicro)
- [UnixMilli](#unixmilli)
- [UnixNano](#unixnano)
- [UnixSeconds](#unixseconds)
- [UUID](#UUID)

### Concat

`Concat(values[], delimiter)`

The `Concat` Converter takes a delimiter and a sequence of values and concatenates their string representation. Unsupported values, such as lists or maps that may substantially increase payload size, are not added to the resulting string.

`values` is a list of values passed as arguments. It supports paths, primitive values, and byte slices (such as trace IDs or span IDs).

`delimiter` is a string value that is placed between strings during concatenation. If no delimiter is desired, then simply pass an empty string.

Examples:

- `Concat([attributes["http.method"], attributes["http.path"]], ": ")`


- `Concat([name, 1], " ")`


- `Concat(["HTTP method is: ", attributes["http.method"]], "")`

### ConvertCase

`ConvertCase(target, toCase)`

The `ConvertCase` Converter converts the `target` string into the desired case `toCase`.

`target` is a string. `toCase` is a string.

If the `target` is not a string or does not exist, the `ConvertCase` Converter will return an error.

`toCase` can be:

- `lower`: Converts the `target` string to lowercase (e.g. `MY_METRIC` to `my_metric`)
- `upper`: Converts the `target` string to uppercase (e.g. `my_metric` to `MY_METRIC`)
- `snake`: Converts the `target` string to snakecase (e.g. `myMetric` to `my_metric`)
- `camel`: Converts the `target` string to camelcase (e.g. `my_metric` to `MyMetric`)

If `toCase` is any value other than the options above, the `ConvertCase` Converter will return an error during collector startup.

Examples:

- `ConvertCase(metric.name, "snake")`

<<<<<<< HEAD
=======
### Double

The `Double` Converter converts an inputted `value` into a double.

The returned type is float64.

The input `value` types:
* float64. returns the `value` without changes.
* string. Tries to parse a double from string. If it fails then nil will be returned.
* bool. If `value` is true, then the function will return 1 otherwise 0.
* int64. The function converts the integer to a double.

If `value` is another type or parsing failed nil is always returned.

The `value` is either a path expression to a telemetry field to retrieve or a literal.

Examples:

- `Double(attributes["http.status_code"])`


- `Double("2.0")`

>>>>>>> 592374af
### Duration

`Duration(duration)`

The `Duration` Converter takes a string representation of a duration and converts it to a [Golang `time.duration`](https://pkg.go.dev/time#ParseDuration).

`duration` is a string. Valid time units are "ns", "us" (or "µs"), "ms", "s", "m", "h".

If either `duration` is nil or is in a format that cannot be converted to Golang `time.duration`, an error is returned.

Examples:

- `Duration("3s")`
- `Duration("333ms")`
- `Duration("1000000h")`

### ExtractPatterns

`ExtractPatterns(target, pattern)`

The `ExtractPatterns` Converter returns a `pcommon.Map` struct that is a result of extracting named capture groups from the target string. If not matches are found then an empty `pcommon.Map` is returned.

<<<<<<< HEAD
`target` is a Getter that returns a string. `pattern` is a regex string. 

If `target` is not a string or nil `ExtractPatterns` will return an error. If `pattern` does not contain at least 1 named capture group then `ExtractPatterns` will error on startup. 
=======
`target` is a Getter that returns a string. `pattern` is a regex string.

If `target` is not a string or nil `ExtractPatterns` will return an error. If `pattern` does not contain at least 1 named capture group then `ExtractPatterns` will error on startup.
>>>>>>> 592374af

Examples:

- `ExtractPatterns(attributes["k8s.change_cause"], "GIT_SHA=(?P<git.sha>\w+)")`

- `ExtractPatterns(body, "^(?P<timestamp>\\w+ \\w+ [0-9]+:[0-9]+:[0-9]+) (?P<hostname>([A-Za-z0-9-_]+)) (?P<process>\\w+)(\\[(?P<pid>\\d+)\\])?: (?P<message>.*)$")`

### FNV

`FNV(value)`

The `FNV` Converter converts the `value` to an FNV hash/digest.

The returned type is int64.

`value` is either a path expression to a string telemetry field or a literal string. If `value` is another type an error is returned.

If an error occurs during hashing it will be returned.

Examples:

- `FNV(attributes["device.name"])`


- `FNV("name")`

### Hours

`Hours(value)`

The `Hours` Converter returns the duration as a floating point number of hours.

`value` is a `time.Duration`. If `value` is another type an error is returned.

The returned type is `float64`.

Examples:

- `Hours(Duration("1h"))`

### Int

`Int(value)`

The `Int` Converter converts the `value` to int type.

The returned type is int64.

The input `value` types:

- float64. Fraction is discharged (truncation towards zero).
- string. Trying to parse an integer from string if it fails then nil will be returned.
- bool. If `value` is true, then the function will return 1 otherwise 0.
- int64. The function returns the `value` without changes.

If `value` is another type or parsing failed nil is always returned.

The `value` is either a path expression to a telemetry field to retrieve or a literal.

Examples:

- `Int(attributes["http.status_code"])`


- `Int("2.0")`

<<<<<<< HEAD
=======
### IsBool

`IsBool(value)`

The `IsBool` Converter evaluates whether the given `value` is a boolean or not.

Specifically, it will return `true` if the provided `value` is one of the following:

1. A Go's native `bool` type.
2. A `pcommon.ValueTypeBool`.

Otherwise, it will return `false`.

Examples:

- `IsBool(false)`


- `IsBool(pcommon.NewValueBool(false))`


- `IsBool(42)`


- `IsBool(attributes["any key"])`

>>>>>>> 592374af
### IsMap

`IsMap(value)`

The `IsMap` Converter returns true if the given value is a map.

The `value` is either a path expression to a telemetry field to retrieve or a literal.

If `value` is a `map[string]any` or a `pcommon.ValueTypeMap` then returns `true`, otherwise returns `false`.

Examples:

- `IsMap(body)`


- `IsMap(attributes["maybe a map"])`

### IsMatch

`IsMatch(target, pattern)`

The `IsMatch` Converter returns true if the `target` matches the regex `pattern`.

`target` is either a path expression to a telemetry field to retrieve or a literal string. `pattern` is a regexp pattern.
The matching semantics are identical to `regexp.MatchString`.

The function matches the target against the pattern, returning true if the match is successful and false otherwise.
If target is not a string, it will be converted to one:

- booleans, ints and floats will be converted using `strconv`
- byte slices will be encoded using base64
- OTLP Maps and Slices will be JSON encoded
- other OTLP Values will use their canonical string representation via `AsString`

If target is nil, false is always returned.

There is currently a bug with OTTL that does not allow the target string to end with `\\"`.
[See Issue 23238 for details](https://github.com/open-telemetry/opentelemetry-collector-contrib/issues/23238).

Examples:

- `IsMatch(attributes["http.path"], "foo")`


- `IsMatch("string", ".*ring")`

### IsString

`IsString(value)`

The `IsString` Converter returns true if the given value is a string.

The `value` is either a path expression to a telemetry field to retrieve or a literal.

If `value` is a `string` or a `pcommon.ValueTypeStr` then returns `true`, otherwise returns `false`.

Examples:

- `IsString(body)`

- `IsString(attributes["maybe a string"])`

### Len

`Len(target)`

The `Len` Converter returns the int64 length of the target string or slice.

`target` is either a `string`, `slice`, `map`, `pcommon.Slice`, `pcommon.Map`, or `pcommon.Value` with type `pcommon.ValueTypeStr`, `pcommon.ValueTypeSlice`, or `pcommon.ValueTypeMap`.

If the `target` is not an acceptable type, the `Len` Converter will return an error.

Examples:

- `Len(body)`

### Log

`Log(value)`

The `Log` Converter returns the logarithm of the `target`.

`target` is either a path expression to a telemetry field to retrieve or a literal.

The function take the logarithm of the target, returning an error if the target is less than or equal to zero.

If target is not a float64, it will be converted to one:

- int64s are converted to float64s
- strings are converted using `strconv`
<<<<<<< HEAD
- booleans are converted using `1` for `true` and `0` for `false`.  This means passing `false` to the function will cause an error.
- int, float, string, and bool OTLP Values are converted following the above rules depending on their type.  Other types cause an error.
=======
- booleans are converted using `1` for `true` and `0` for `false`. This means passing `false` to the function will cause an error.
- int, float, string, and bool OTLP Values are converted following the above rules depending on their type. Other types cause an error.
>>>>>>> 592374af

If target is nil an error is returned.

Examples:

- `Log(attributes["duration_ms"])`


- `Int(Log(attributes["duration_ms"])`

### Microseconds

`Microseconds(value)`

The `Microseconds` Converter returns the duration as an integer millisecond count.

`value` is a `time.Duration`. If `value` is another type an error is returned.

The returned type is `int64`.

Examples:

- `Microseconds(Duration("1h"))`

### Milliseconds

`Milliseconds(value)`

The `Milliseconds` Converter returns the duration as an integer millisecond count.

`value` is a `time.Duration`. If `value` is another type an error is returned.

The returned type is `int64`.

Examples:

- `Milliseconds(Duration("1h"))`

### Minutes

`Minutes(value)`

The `Minutes` Converter returns the duration as a floating point number of minutes.

`value` is a `time.Duration`. If `value` is another type an error is returned.

The returned type is `float64`.

Examples:

- `Minutes(Duration("1h"))`

### Nanoseconds

`Nanoseconds(value)`

The `Nanoseconds` Converter returns the duration as an integer nanosecond count.

`value` is a `time.Duration`. If `value` is another type an error is returned.

The returned type is `int64`.

Examples:

- `Nanoseconds(Duration("1h"))`

<<<<<<< HEAD
=======
### Now

`Now()`

The `Now` function returns the current time as represented by `time.Now()` in Go.

The returned type is `time.Time`.

Examples:

- `UnixSeconds(Now())`
- `set(start_time, Now())`

>>>>>>> 592374af
### ParseJSON

`ParseJSON(target)`

The `ParseJSON` Converter returns a `pcommon.Map` struct that is a result of parsing the target string as JSON

`target` is a Getter that returns a string. This string should be in json format.
If `target` is not a string, nil, or cannot be parsed as JSON, `ParseJSON` will return an error.

Unmarshalling is done using [jsoniter](https://github.com/json-iterator/go).
Each JSON type is converted into a `pdata.Value` using the following map:

```
JSON boolean -> bool
JSON number  -> float64
JSON string  -> string
JSON null    -> nil
JSON arrays  -> pdata.SliceValue
JSON objects -> map[string]any
```

Examples:

- `ParseJSON("{\"attr\":true}")`


- `ParseJSON(attributes["kubernetes"])`


- `ParseJSON(body)`

### Seconds

`Seconds(value)`

The `Seconds` Converter returns the duration as a floating point number of seconds.

`value` is a `time.Duration`. If `value` is another type an error is returned.

The returned type is `float64`.

Examples:

- `Seconds(Duration("1h"))`

### SHA1

`SHA1(value)`

The `SHA1` Converter converts the `value` to a sha1 hash/digest.

The returned type is string.

`value` is either a path expression to a string telemetry field or a literal string. If `value` is another type an error is returned.

If an error occurs during hashing it will be returned.

Examples:

- `SHA1(attributes["device.name"])`


- `SHA1("name")`

**Note:** According to the National Institute of Standards and Technology (NIST), SHA1 is no longer a recommended hash function. It should be avoided except when required for compatibility. New uses should prefer FNV whenever possible.

### SHA256

`SHA256(value)`

The `SHA256` Converter converts the `value` to a sha256 hash/digest.

The returned type is string.

`value` is either a path expression to a string telemetry field or a literal string. If `value` is another type an error is returned.

If an error occurs during hashing it will be returned.

Examples:

- `SHA256(attributes["device.name"])`


- `SHA256("name")`

**Note:** According to the National Institute of Standards and Technology (NIST), SHA256 is no longer a recommended hash function. It should be avoided except when required for compatibility. New uses should prefer FNV whenever possible.

### SpanID

`SpanID(bytes)`

The `SpanID` Converter returns a `pdata.SpanID` struct from the given byte slice.

`bytes` is a byte slice of exactly 8 bytes.

Examples:

- `SpanID(0x0000000000000000)`

### Split

```Split(target, delimiter)```

The `Split` Converter separates a string by the delimiter, and returns an array of substrings.

`target` is a string. `delimiter` is a string.

If the `target` is not a string or does not exist, the `Split` Converter will return an error.

There is currently a bug with OTTL that does not allow the target string to end with `\\"`.
[See Issue 23238 for details](https://github.com/open-telemetry/opentelemetry-collector-contrib/issues/23238).

Examples:

- `Split("A|B|C", "|")`

### Substring

`Substring(target, start, length)`

The `Substring` Converter returns a substring from the given start index to the specified length.

`target` is a string. `start` and `length` are `int64`.

If `target` is not a string or is nil, an error is returned.
If the start/length exceed the length of the `target` string, an error is returned.

Examples:

- `Substring("123456789", 0, 3)`

### Time

The `Time` Converter takes a string representation of a time and converts it to a Golang `time.Time`.

`time` is a string. `format` is a string.

If either `time` or `format` are nil, an error is returned. The parser used is the parser at [internal/coreinternal/parser](https://github.com/open-telemetry/opentelemetry-collector-contrib/tree/main/internal/coreinternal/timeutils). If the time and format do not follow the parsing rules used by this parser, an error is returned.

Examples:

- `Time("02/04/2023", "%m/%d/%Y")`

### Substring

`Substring(target, start, length)`

The `Substring` Converter returns a substring from the given start index to the specified length.

`target` is a string. `start` and `length` are `int64`.

If `target` is not a string or is nil, an error is returned.
If the start/length exceed the length of the `target` string, an error is returned.

Examples:

- `Substring("123456789", 0, 3)`

### Time

The `Time` Converter takes a string representation of a time and converts it to a Golang `time.Time`.

`time` is a string. `format` is a string.

If either `time` or `format` are nil, an error is returned. The parser used is the parser at [internal/coreinternal/parser](https://github.com/open-telemetry/opentelemetry-collector-contrib/tree/main/internal/coreinternal/timeutils). If the time and format do not follow the parsing rules used by this parser, an error is returned.

Examples:

- `Time("02/04/2023", "%m/%d/%Y")`

### TraceID

`TraceID(bytes)`

The `TraceID` Converter returns a `pdata.TraceID` struct from the given byte slice.

`bytes` is a byte slice of exactly 16 bytes.

Examples:

- `TraceID(0x00000000000000000000000000000000)`

<<<<<<< HEAD
### UnixMicro

`UnixMicro(value)`

The `UnixMicro` Converter returns the time as a Unix time, the number of microseconds elapsed since January 1, 1970 UTC.

`value` is a `time.Time`. If `value` is another type an error is returned.

The returned type is `int64`.

Examples:

=======
### TruncateTime

`TruncateTime(time, duration)`

The `TruncateTime` Converter returns the given time rounded down to a multiple of the given duration. The Converter [uses the `time.Truncate` function](https://pkg.go.dev/time#Time.Truncate).

`time` is a `time.Time`. `duration` is a `time.Duration`. If `time` is not a `time.Time` or if `duration` is not a `time.Duration`, an error will be returned.

While some common paths can return a `time.Time` object, you will most like need to use the [Duration Converter](#duration) to create a `time.Duration`.

Examples:

- `TruncateTime(start_time, Duration("1s"))`

### UnixMicro

`UnixMicro(value)`

The `UnixMicro` Converter returns the time as a Unix time, the number of microseconds elapsed since January 1, 1970 UTC.

`value` is a `time.Time`. If `value` is another type an error is returned.

The returned type is `int64`.

Examples:

>>>>>>> 592374af
- `UnixMicro(Time("02/04/2023", "%m/%d/%Y"))`

### UnixMilli

`UnixMilli(value)`

The `UnixMilli` Converter returns the time as a Unix time, the number of milliseconds elapsed since January 1, 1970 UTC.

`value` is a `time.Time`. If `value` is another type an error is returned.

The returned type is `int64`.

Examples:

- `UnixMilli(Time("02/04/2023", "%m/%d/%Y"))`

### UnixNano

`UnixNano(value)`

The `UnixNano` Converter returns the time as a Unix time, the number of nanoseconds elapsed since January 1, 1970 UTC.

`value` is a `time.Time`. If `value` is another type an error is returned.

The returned type is `int64`.

Examples:

- `UnixNano(Time("02/04/2023", "%m/%d/%Y"))`

### UnixSeconds

`UnixSeconds(value)`

The `UnixSeconds` Converter returns the time as a Unix time, the number of seconds elapsed since January 1, 1970 UTC.

`value` is a `time.Time`. If `value` is another type an error is returned.

The returned type is `int64`.

Examples:

- `UnixSeconds(Time("02/04/2023", "%m/%d/%Y"))`

### UUID

`UUID()`

The `UUID` function generates a v4 uuid string.

## Function syntax

Functions should be named and formatted according to the following standards.

- Function names MUST start with a verb unless it is a Factory that creates a new type.
- Converters MUST be UpperCamelCase.
- Function names that contain multiple words MUST separate those words with `_`.
- Functions that interact with multiple items MUST have plurality in the name. Ex: `truncate_all`, `keep_keys`, `replace_all_matches`.
- Functions that interact with a single item MUST NOT have plurality in the name. If a function would interact with multiple items due to a condition, like `where`, it is still considered singular. Ex: `set`, `delete`, `replace_match`.
- Functions that change a specific target MUST set the target as the first parameter.<|MERGE_RESOLUTION|>--- conflicted
+++ resolved
@@ -22,18 +22,6 @@
 - [transformprocessor](https://github.com/open-telemetry/opentelemetry-collector-contrib/tree/main/processor/transformprocessor#config)
 
 ## Editors
-<<<<<<< HEAD
-
-Editors are what OTTL uses to transform telemetry.
-
-Editors:
-
-- Are allowed to transform telemetry.  When a Function is invoked the expectation is that the underlying telemetry is modified in some way.
-- May have side effects.  Some Functions may generate telemetry and add it to the telemetry payload to be processed in this batch.
-- May return values.  Although not common and not required, Functions may return values.
-
-Available Editors:
-=======
 
 Editors are what OTTL uses to transform telemetry.
 
@@ -45,7 +33,6 @@
 
 Available Editors:
 
->>>>>>> 592374af
 - [delete_key](#delete_key)
 - [delete_matching_keys](#delete_matching_keys)
 - [keep_keys](#keep_keys)
@@ -164,11 +151,7 @@
 
 The `replace_all_matches` function replaces any matching string value with the replacement string.
 
-<<<<<<< HEAD
-`target` is a path expression to a `pdata.Map` type field. `pattern` is a string following [filepath.Match syntax](https://pkg.go.dev/path/filepath#Match). `replacement` is either a path expression to a string telemetry field or a literal string.
-=======
 `target` is a path expression to a `pdata.Map` type field. `pattern` is a string following [filepath.Match syntax](https://pkg.go.dev/path/filepath#Match). `replacement` is either a path expression to a string telemetry field or a literal string. `function` is an optional argument that can take in any Converter that accepts a (`replacement`) string and returns a string. An example is a hash function that replaces any matching string with the hash value of `replacement`.
->>>>>>> 592374af
 
 Each string value in `target` that matches `pattern` will get replaced with `replacement`. Non-string values are ignored.
 
@@ -194,11 +177,8 @@
 
 The `replacement` string can refer to matched groups using [regexp.Expand syntax](https://pkg.go.dev/regexp#Regexp.Expand).
 
-<<<<<<< HEAD
-=======
 The `function` is an optional argument that can take in any Converter that accepts a (`replacement`) string and returns a string. An example is a hash function that replaces any matching regex pattern with the hash value of `replacement`.
 
->>>>>>> 592374af
 There is currently a bug with OTTL that does not allow the pattern to end with `\\"`.
 If your pattern needs to end with backslashes, add something inconsequential to the end of the pattern such as `{1}`, `$`, or `.*`.
 [See Issue 23238 for details](https://github.com/open-telemetry/opentelemetry-collector-contrib/issues/23238).
@@ -224,11 +204,8 @@
 
 If `target` matches `pattern` it will get replaced with `replacement`.
 
-<<<<<<< HEAD
-=======
 The `function` is an optional argument that can take in any Converter that accepts a (`replacement`) string and returns a string. An example is a hash function that replaces any matching glob pattern with the hash value of `replacement`.
 
->>>>>>> 592374af
 There is currently a bug with OTTL that does not allow the pattern to end with `\\"`.
 [See Issue 23238 for details](https://github.com/open-telemetry/opentelemetry-collector-contrib/issues/23238).
 
@@ -249,11 +226,8 @@
 
 The `replacement` string can refer to matched groups using [regexp.Expand syntax](https://pkg.go.dev/regexp#Regexp.Expand).
 
-<<<<<<< HEAD
-=======
 The `function` is an optional argument that can take in any Converter that accepts a (`replacement`) string and returns a string. An example is a hash function that replaces a matching regex pattern with the hash value of `replacement`.
 
->>>>>>> 592374af
 There is currently a bug with OTTL that does not allow the pattern to end with `\\"`.
 If your pattern needs to end with backslashes, add something inconsequential to the end of the pattern such as `{1}`, `$`, or `.*`.
 [See Issue 23238 for details](https://github.com/open-telemetry/opentelemetry-collector-contrib/issues/23238).
@@ -320,15 +294,10 @@
 - [ExtractPatterns](#extractpatterns)
 - [FNV](#fnv)
 - [Hours](#hours)
-<<<<<<< HEAD
-- [Duration](#duration)
-- [Int](#int)
-=======
 - [Double](#double)
 - [Duration](#duration)
 - [Int](#int)
 - [IsBool](#isbool)
->>>>>>> 592374af
 - [IsMap](#ismap)
 - [IsMatch](#ismatch)
 - [IsString](#isstring)
@@ -338,10 +307,7 @@
 - [Milliseconds](#milliseconds)
 - [Minutes](#minutes)
 - [Nanoseconds](#nanoseconds)
-<<<<<<< HEAD
-=======
 - [Now](#now)
->>>>>>> 592374af
 - [ParseJSON](#parsejson)
 - [Seconds](#seconds)
 - [SHA1](#sha1)
@@ -350,11 +316,8 @@
 - [Split](#split)
 - [Substring](#substring)
 - [Time](#time)
-<<<<<<< HEAD
-=======
 - [TraceID](#traceid)
 - [TruncateTime](#truncatetime)
->>>>>>> 592374af
 - [UnixMicro](#unixmicro)
 - [UnixMilli](#unixmilli)
 - [UnixNano](#unixnano)
@@ -404,8 +367,6 @@
 
 - `ConvertCase(metric.name, "snake")`
 
-<<<<<<< HEAD
-=======
 ### Double
 
 The `Double` Converter converts an inputted `value` into a double.
@@ -429,7 +390,6 @@
 
 - `Double("2.0")`
 
->>>>>>> 592374af
 ### Duration
 
 `Duration(duration)`
@@ -452,15 +412,9 @@
 
 The `ExtractPatterns` Converter returns a `pcommon.Map` struct that is a result of extracting named capture groups from the target string. If not matches are found then an empty `pcommon.Map` is returned.
 
-<<<<<<< HEAD
-`target` is a Getter that returns a string. `pattern` is a regex string. 
-
-If `target` is not a string or nil `ExtractPatterns` will return an error. If `pattern` does not contain at least 1 named capture group then `ExtractPatterns` will error on startup. 
-=======
 `target` is a Getter that returns a string. `pattern` is a regex string.
 
 If `target` is not a string or nil `ExtractPatterns` will return an error. If `pattern` does not contain at least 1 named capture group then `ExtractPatterns` will error on startup.
->>>>>>> 592374af
 
 Examples:
 
@@ -527,8 +481,6 @@
 
 - `Int("2.0")`
 
-<<<<<<< HEAD
-=======
 ### IsBool
 
 `IsBool(value)`
@@ -555,7 +507,6 @@
 
 - `IsBool(attributes["any key"])`
 
->>>>>>> 592374af
 ### IsMap
 
 `IsMap(value)`
@@ -646,13 +597,8 @@
 
 - int64s are converted to float64s
 - strings are converted using `strconv`
-<<<<<<< HEAD
-- booleans are converted using `1` for `true` and `0` for `false`.  This means passing `false` to the function will cause an error.
-- int, float, string, and bool OTLP Values are converted following the above rules depending on their type.  Other types cause an error.
-=======
 - booleans are converted using `1` for `true` and `0` for `false`. This means passing `false` to the function will cause an error.
 - int, float, string, and bool OTLP Values are converted following the above rules depending on their type. Other types cause an error.
->>>>>>> 592374af
 
 If target is nil an error is returned.
 
@@ -719,8 +665,6 @@
 
 - `Nanoseconds(Duration("1h"))`
 
-<<<<<<< HEAD
-=======
 ### Now
 
 `Now()`
@@ -734,7 +678,6 @@
 - `UnixSeconds(Now())`
 - `set(start_time, Now())`
 
->>>>>>> 592374af
 ### ParseJSON
 
 `ParseJSON(target)`
@@ -878,33 +821,6 @@
 
 - `Time("02/04/2023", "%m/%d/%Y")`
 
-### Substring
-
-`Substring(target, start, length)`
-
-The `Substring` Converter returns a substring from the given start index to the specified length.
-
-`target` is a string. `start` and `length` are `int64`.
-
-If `target` is not a string or is nil, an error is returned.
-If the start/length exceed the length of the `target` string, an error is returned.
-
-Examples:
-
-- `Substring("123456789", 0, 3)`
-
-### Time
-
-The `Time` Converter takes a string representation of a time and converts it to a Golang `time.Time`.
-
-`time` is a string. `format` is a string.
-
-If either `time` or `format` are nil, an error is returned. The parser used is the parser at [internal/coreinternal/parser](https://github.com/open-telemetry/opentelemetry-collector-contrib/tree/main/internal/coreinternal/timeutils). If the time and format do not follow the parsing rules used by this parser, an error is returned.
-
-Examples:
-
-- `Time("02/04/2023", "%m/%d/%Y")`
-
 ### TraceID
 
 `TraceID(bytes)`
@@ -917,7 +833,20 @@
 
 - `TraceID(0x00000000000000000000000000000000)`
 
-<<<<<<< HEAD
+### TruncateTime
+
+`TruncateTime(time, duration)`
+
+The `TruncateTime` Converter returns the given time rounded down to a multiple of the given duration. The Converter [uses the `time.Truncate` function](https://pkg.go.dev/time#Time.Truncate).
+
+`time` is a `time.Time`. `duration` is a `time.Duration`. If `time` is not a `time.Time` or if `duration` is not a `time.Duration`, an error will be returned.
+
+While some common paths can return a `time.Time` object, you will most like need to use the [Duration Converter](#duration) to create a `time.Duration`.
+
+Examples:
+
+- `TruncateTime(start_time, Duration("1s"))`
+
 ### UnixMicro
 
 `UnixMicro(value)`
@@ -930,34 +859,6 @@
 
 Examples:
 
-=======
-### TruncateTime
-
-`TruncateTime(time, duration)`
-
-The `TruncateTime` Converter returns the given time rounded down to a multiple of the given duration. The Converter [uses the `time.Truncate` function](https://pkg.go.dev/time#Time.Truncate).
-
-`time` is a `time.Time`. `duration` is a `time.Duration`. If `time` is not a `time.Time` or if `duration` is not a `time.Duration`, an error will be returned.
-
-While some common paths can return a `time.Time` object, you will most like need to use the [Duration Converter](#duration) to create a `time.Duration`.
-
-Examples:
-
-- `TruncateTime(start_time, Duration("1s"))`
-
-### UnixMicro
-
-`UnixMicro(value)`
-
-The `UnixMicro` Converter returns the time as a Unix time, the number of microseconds elapsed since January 1, 1970 UTC.
-
-`value` is a `time.Time`. If `value` is another type an error is returned.
-
-The returned type is `int64`.
-
-Examples:
-
->>>>>>> 592374af
 - `UnixMicro(Time("02/04/2023", "%m/%d/%Y"))`
 
 ### UnixMilli
