// Copyright The OpenTelemetry Authors
// SPDX-License-Identifier: Apache-2.0

package ottlfuncs

import (
	"context"
	"testing"

	"github.com/stretchr/testify/assert"
	"go.opentelemetry.io/collector/pdata/pcommon"

	"github.com/open-telemetry/opentelemetry-collector-contrib/pkg/ottl"
)

func Test_keepKeys(t *testing.T) {
	input := pcommon.NewMap()
	input.PutStr("test", "hello world")
	input.PutInt("test2", 3)
	input.PutBool("test3", true)

	target := &ottl.StandardPMapGetter[pcommon.Map]{
<<<<<<< HEAD
		Getter: func(ctx context.Context, tCtx pcommon.Map) (interface{}, error) {
=======
		Getter: func(ctx context.Context, tCtx pcommon.Map) (any, error) {
>>>>>>> 592374af
			return tCtx, nil
		},
	}

	tests := []struct {
		name   string
		target ottl.PMapGetter[pcommon.Map]
		keys   []string
		want   func(pcommon.Map)
	}{
		{
			name:   "keep one",
			target: target,
			keys:   []string{"test"},
			want: func(expectedMap pcommon.Map) {
				expectedMap.PutStr("test", "hello world")
			},
		},
		{
			name:   "keep two",
			target: target,
			keys:   []string{"test", "test2"},
			want: func(expectedMap pcommon.Map) {
				expectedMap.PutStr("test", "hello world")
				expectedMap.PutInt("test2", 3)
			},
		},
		{
			name:   "keep none",
			target: target,
			keys:   []string{},
			want:   func(expectedMap pcommon.Map) {},
		},
		{
			name:   "no match",
			target: target,
			keys:   []string{"no match"},
			want:   func(expectedMap pcommon.Map) {},
		},
	}
	for _, tt := range tests {
		t.Run(tt.name, func(t *testing.T) {
			scenarioMap := pcommon.NewMap()
			input.CopyTo(scenarioMap)

			exprFunc := keepKeys(tt.target, tt.keys)

			_, err := exprFunc(nil, scenarioMap)
			assert.Nil(t, err)

			expected := pcommon.NewMap()
			tt.want(expected)

			assert.Equal(t, expected, scenarioMap)
		})
	}
}

func Test_keepKeys_bad_input(t *testing.T) {
	input := pcommon.NewValueStr("not a map")
<<<<<<< HEAD
	target := &ottl.StandardPMapGetter[interface{}]{
		Getter: func(ctx context.Context, tCtx interface{}) (interface{}, error) {
=======
	target := &ottl.StandardPMapGetter[any]{
		Getter: func(ctx context.Context, tCtx any) (any, error) {
>>>>>>> 592374af
			return tCtx, nil
		},
	}

	keys := []string{"anything"}

	exprFunc := keepKeys[any](target, keys)

	_, err := exprFunc(nil, input)
	assert.Error(t, err)
}

func Test_keepKeys_get_nil(t *testing.T) {
<<<<<<< HEAD
	target := &ottl.StandardPMapGetter[interface{}]{
		Getter: func(ctx context.Context, tCtx interface{}) (interface{}, error) {
=======
	target := &ottl.StandardPMapGetter[any]{
		Getter: func(ctx context.Context, tCtx any) (any, error) {
>>>>>>> 592374af
			return tCtx, nil
		},
	}

	keys := []string{"anything"}

	exprFunc := keepKeys[any](target, keys)
	_, err := exprFunc(nil, nil)
	assert.Error(t, err)
}<|MERGE_RESOLUTION|>--- conflicted
+++ resolved
@@ -20,11 +20,7 @@
 	input.PutBool("test3", true)
 
 	target := &ottl.StandardPMapGetter[pcommon.Map]{
-<<<<<<< HEAD
-		Getter: func(ctx context.Context, tCtx pcommon.Map) (interface{}, error) {
-=======
 		Getter: func(ctx context.Context, tCtx pcommon.Map) (any, error) {
->>>>>>> 592374af
 			return tCtx, nil
 		},
 	}
@@ -85,13 +81,8 @@
 
 func Test_keepKeys_bad_input(t *testing.T) {
 	input := pcommon.NewValueStr("not a map")
-<<<<<<< HEAD
-	target := &ottl.StandardPMapGetter[interface{}]{
-		Getter: func(ctx context.Context, tCtx interface{}) (interface{}, error) {
-=======
 	target := &ottl.StandardPMapGetter[any]{
 		Getter: func(ctx context.Context, tCtx any) (any, error) {
->>>>>>> 592374af
 			return tCtx, nil
 		},
 	}
@@ -105,13 +96,8 @@
 }
 
 func Test_keepKeys_get_nil(t *testing.T) {
-<<<<<<< HEAD
-	target := &ottl.StandardPMapGetter[interface{}]{
-		Getter: func(ctx context.Context, tCtx interface{}) (interface{}, error) {
-=======
 	target := &ottl.StandardPMapGetter[any]{
 		Getter: func(ctx context.Context, tCtx any) (any, error) {
->>>>>>> 592374af
 			return tCtx, nil
 		},
 	}
