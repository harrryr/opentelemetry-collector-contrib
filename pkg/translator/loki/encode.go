--- conflicted
+++ resolved
@@ -18,23 +18,6 @@
 
 // JSON representation of the LogRecord as described by https://developers.google.com/protocol-buffers/docs/proto3#json
 type lokiEntry struct {
-<<<<<<< HEAD
-	Name                 string                 `json:"name,omitempty"`
-	Body                 json.RawMessage        `json:"body,omitempty"`
-	TraceID              string                 `json:"traceid,omitempty"`
-	SpanID               string                 `json:"spanid,omitempty"`
-	Severity             string                 `json:"severity,omitempty"`
-	Flags                uint32                 `json:"flags,omitempty"`
-	Attributes           map[string]interface{} `json:"attributes,omitempty"`
-	Resources            map[string]interface{} `json:"resources,omitempty"`
-	InstrumentationScope *instrumentationScope  `json:"instrumentation_scope,omitempty"`
-}
-
-type instrumentationScope struct {
-	Name       string                 `json:"name,omitempty"`
-	Version    string                 `json:"version,omitempty"`
-	Attributes map[string]interface{} `json:"attributes,omitempty"`
-=======
 	Name                 string                `json:"name,omitempty"`
 	Body                 json.RawMessage       `json:"body,omitempty"`
 	TraceID              string                `json:"traceid,omitempty"`
@@ -50,7 +33,6 @@
 	Name       string         `json:"name,omitempty"`
 	Version    string         `json:"version,omitempty"`
 	Attributes map[string]any `json:"attributes,omitempty"`
->>>>>>> 592374af
 }
 
 // Encode converts an OTLP log record and its resource attributes into a JSON
