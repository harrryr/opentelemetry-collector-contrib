// Copyright The OpenTelemetry Authors
// SPDX-License-Identifier: Apache-2.0

//go:build linux
// +build linux

package journald

import (
	"bytes"
	"context"
	"io"
	"os/exec"
	"testing"
	"time"

	"github.com/stretchr/testify/assert"
	"github.com/stretchr/testify/mock"
	"github.com/stretchr/testify/require"

	"github.com/open-telemetry/opentelemetry-collector-contrib/pkg/stanza/entry"
	"github.com/open-telemetry/opentelemetry-collector-contrib/pkg/stanza/operator"
	"github.com/open-telemetry/opentelemetry-collector-contrib/pkg/stanza/testutil"
)

type fakeJournaldCmd struct {
	exitError *exec.ExitError
	stdErr    string
}

func (f *fakeJournaldCmd) Start() error {
	return nil
}

func (f *fakeJournaldCmd) StdoutPipe() (io.ReadCloser, error) {
	response := `{ "_BOOT_ID": "c4fa36de06824d21835c05ff80c54468", "_CAP_EFFECTIVE": "0", "_TRANSPORT": "journal", "_UID": "1000", "_EXE": "/usr/lib/systemd/systemd", "_AUDIT_LOGINUID": "1000", "MESSAGE": "run-docker-netns-4f76d707d45f.mount: Succeeded.", "_PID": "13894", "_CMDLINE": "/lib/systemd/systemd --user", "_MACHINE_ID": "d777d00e7caf45fbadedceba3975520d", "_SELINUX_CONTEXT": "unconfined\n", "CODE_FUNC": "unit_log_success", "SYSLOG_IDENTIFIER": "systemd", "_HOSTNAME": "myhostname", "MESSAGE_ID": "7ad2d189f7e94e70a38c781354912448", "_SYSTEMD_CGROUP": "/user.slice/user-1000.slice/user@1000.service/init.scope", "_SOURCE_REALTIME_TIMESTAMP": "1587047866229317", "USER_UNIT": "run-docker-netns-4f76d707d45f.mount", "SYSLOG_FACILITY": "3", "_SYSTEMD_SLICE": "user-1000.slice", "_AUDIT_SESSION": "286", "CODE_FILE": "../src/core/unit.c", "_SYSTEMD_USER_UNIT": "init.scope", "_COMM": "systemd", "USER_INVOCATION_ID": "88f7ca6bbf244dc8828fa901f9fe9be1", "CODE_LINE": "5487", "_SYSTEMD_INVOCATION_ID": "83f7fc7799064520b26eb6de1630429c", "PRIORITY": "6", "_GID": "1000", "__REALTIME_TIMESTAMP": "1587047866229555", "_SYSTEMD_UNIT": "user@1000.service", "_SYSTEMD_USER_SLICE": "-.slice", "__CURSOR": "s=b1e713b587ae4001a9ca482c4b12c005;i=1eed30;b=c4fa36de06824d21835c05ff80c54468;m=9f9d630205;t=5a369604ee333;x=16c2d4fd4fdb7c36", "__MONOTONIC_TIMESTAMP": "685540311557", "_SYSTEMD_OWNER_UID": "1000" }
`
	reader := bytes.NewReader([]byte(response))
	return io.NopCloser(reader), nil
}

func (f *fakeJournaldCmd) StderrPipe() (io.ReadCloser, error) {
	reader := bytes.NewReader([]byte(f.stdErr))
	return io.NopCloser(reader), nil
}

func (f *fakeJournaldCmd) Wait() error {
	if f.exitError == nil {
		return nil
	}

	return f.exitError
}

func TestInputJournald(t *testing.T) {
	cfg := NewConfigWithID("my_journald_input")
	cfg.OutputIDs = []string{"output"}

	op, err := cfg.Build(testutil.Logger(t))
	require.NoError(t, err)

	mockOutput := testutil.NewMockOperator("output")
	received := make(chan *entry.Entry)
	mockOutput.On("Process", mock.Anything, mock.Anything).Run(func(args mock.Arguments) {
		received <- args.Get(1).(*entry.Entry)
	}).Return(nil)

	err = op.SetOutputs([]operator.Operator{mockOutput})
	require.NoError(t, err)

	op.(*Input).newCmd = func(ctx context.Context, cursor []byte) cmd {
		return &fakeJournaldCmd{}
	}

<<<<<<< HEAD
	err = op.Start(testutil.NewMockPersister("test"))
=======
	err = op.Start(testutil.NewUnscopedMockPersister())
>>>>>>> 592374af
	assert.EqualError(t, err, "journalctl command exited")
	defer func() {
		require.NoError(t, op.Stop())
	}()

	expected := map[string]any{
		"_BOOT_ID":                   "c4fa36de06824d21835c05ff80c54468",
		"_CAP_EFFECTIVE":             "0",
		"_TRANSPORT":                 "journal",
		"_UID":                       "1000",
		"_EXE":                       "/usr/lib/systemd/systemd",
		"_AUDIT_LOGINUID":            "1000",
		"MESSAGE":                    "run-docker-netns-4f76d707d45f.mount: Succeeded.",
		"_PID":                       "13894",
		"_CMDLINE":                   "/lib/systemd/systemd --user",
		"_MACHINE_ID":                "d777d00e7caf45fbadedceba3975520d",
		"_SELINUX_CONTEXT":           "unconfined\n",
		"CODE_FUNC":                  "unit_log_success",
		"SYSLOG_IDENTIFIER":          "systemd",
		"_HOSTNAME":                  "myhostname",
		"MESSAGE_ID":                 "7ad2d189f7e94e70a38c781354912448",
		"_SYSTEMD_CGROUP":            "/user.slice/user-1000.slice/user@1000.service/init.scope",
		"_SOURCE_REALTIME_TIMESTAMP": "1587047866229317",
		"USER_UNIT":                  "run-docker-netns-4f76d707d45f.mount",
		"SYSLOG_FACILITY":            "3",
		"_SYSTEMD_SLICE":             "user-1000.slice",
		"_AUDIT_SESSION":             "286",
		"CODE_FILE":                  "../src/core/unit.c",
		"_SYSTEMD_USER_UNIT":         "init.scope",
		"_COMM":                      "systemd",
		"USER_INVOCATION_ID":         "88f7ca6bbf244dc8828fa901f9fe9be1",
		"CODE_LINE":                  "5487",
		"_SYSTEMD_INVOCATION_ID":     "83f7fc7799064520b26eb6de1630429c",
		"PRIORITY":                   "6",
		"_GID":                       "1000",
		"_SYSTEMD_UNIT":              "user@1000.service",
		"_SYSTEMD_USER_SLICE":        "-.slice",
		"__CURSOR":                   "s=b1e713b587ae4001a9ca482c4b12c005;i=1eed30;b=c4fa36de06824d21835c05ff80c54468;m=9f9d630205;t=5a369604ee333;x=16c2d4fd4fdb7c36",
		"__MONOTONIC_TIMESTAMP":      "685540311557",
		"_SYSTEMD_OWNER_UID":         "1000",
	}

	select {
	case e := <-received:
		require.Equal(t, expected, e.Body)
	case <-time.After(time.Second):
		require.FailNow(t, "Timed out waiting for entry to be read")
	}
}

func TestBuildConfig(t *testing.T) {
	testCases := []struct {
		Name          string
		Config        func(cfg *Config)
		Expected      []string
		ExpectedError string
	}{
		{
			Name:     "empty config",
			Config:   func(cfg *Config) {},
			Expected: []string{"--utc", "--output=json", "--follow", "--priority", "info"},
		},
		{
			Name: "units",
			Config: func(cfg *Config) {
				cfg.Units = []string{
					"dbus.service",
					"user@1000.service",
				}
			},
			Expected: []string{"--utc", "--output=json", "--follow", "--unit", "dbus.service", "--unit", "user@1000.service", "--priority", "info"},
		},
		{
			Name: "matches",
			Config: func(cfg *Config) {
				cfg.Matches = []MatchConfig{
					{
						"_SYSTEMD_UNIT": "dbus.service",
					},
					{
						"_UID":          "1000",
						"_SYSTEMD_UNIT": "user@1000.service",
					},
				}
			},
			Expected: []string{"--utc", "--output=json", "--follow", "--priority", "info", "_SYSTEMD_UNIT=dbus.service", "+", "_SYSTEMD_UNIT=user@1000.service", "_UID=1000"},
		},
		{
			Name: "invalid match",
			Config: func(cfg *Config) {
				cfg.Matches = []MatchConfig{
					{
						"-SYSTEMD_UNIT": "dbus.service",
					},
				}
			},
			ExpectedError: "'-SYSTEMD_UNIT' is not a valid Systemd field name",
		},
		{
			Name: "units and matches",
			Config: func(cfg *Config) {
				cfg.Units = []string{"ssh"}
				cfg.Matches = []MatchConfig{
					{
						"_SYSTEMD_UNIT": "dbus.service",
					},
				}
			},
			Expected: []string{"--utc", "--output=json", "--follow", "--unit", "ssh", "--priority", "info", "_SYSTEMD_UNIT=dbus.service"},
		},
		{
			Name: "identifiers",
			Config: func(cfg *Config) {
				cfg.Identifiers = []string{"wireplumber", "systemd"}
			},
			Expected: []string{"--utc", "--output=json", "--follow", "--identifier", "wireplumber", "--identifier", "systemd", "--priority", "info"},
		},
		{
			Name: "grep",
			Config: func(cfg *Config) {
				cfg.Grep = "test_grep"
			},
			Expected: []string{"--utc", "--output=json", "--follow", "--priority", "info", "--grep", "test_grep"},
		},
		{
			Name: "dmesg",
			Config: func(cfg *Config) {
				cfg.Dmesg = true
			},
			Expected: []string{"--utc", "--output=json", "--follow", "--priority", "info", "--dmesg"},
		},
	}

	for _, tt := range testCases {
		t.Run(tt.Name, func(t *testing.T) {
			cfg := NewConfigWithID("my_journald_input")
			tt.Config(cfg)
			args, err := cfg.buildArgs()

			if tt.ExpectedError != "" {
				require.Error(t, err)
				require.ErrorContains(t, err, tt.ExpectedError)
				return
			}
			require.NoError(t, err)
			assert.Equal(t, tt.Expected, args)
		})
	}
}

func TestInputJournaldError(t *testing.T) {
	cfg := NewConfigWithID("my_journald_input")
	cfg.OutputIDs = []string{"output"}

	op, err := cfg.Build(testutil.Logger(t))
	require.NoError(t, err)

	mockOutput := testutil.NewMockOperator("output")
	received := make(chan *entry.Entry)
	mockOutput.On("Process", mock.Anything, mock.Anything).Run(func(args mock.Arguments) {
		received <- args.Get(1).(*entry.Entry)
	}).Return(nil)

	err = op.SetOutputs([]operator.Operator{mockOutput})
	require.NoError(t, err)

	op.(*Input).newCmd = func(ctx context.Context, cursor []byte) cmd {
		return &fakeJournaldCmd{
			exitError: &exec.ExitError{},
			stdErr:    "stderr output\n",
		}
	}

<<<<<<< HEAD
	err = op.Start(testutil.NewMockPersister("test"))
=======
	err = op.Start(testutil.NewUnscopedMockPersister())
>>>>>>> 592374af
	assert.EqualError(t, err, "journalctl command failed (<nil>): stderr output\n")
	defer func() {
		require.NoError(t, op.Stop())
	}()

	select {
	case <-received:
	case <-time.After(time.Second):
		require.FailNow(t, "Timed out waiting for entry to be read")
	}
}<|MERGE_RESOLUTION|>--- conflicted
+++ resolved
@@ -72,11 +72,7 @@
 		return &fakeJournaldCmd{}
 	}
 
-<<<<<<< HEAD
-	err = op.Start(testutil.NewMockPersister("test"))
-=======
 	err = op.Start(testutil.NewUnscopedMockPersister())
->>>>>>> 592374af
 	assert.EqualError(t, err, "journalctl command exited")
 	defer func() {
 		require.NoError(t, op.Stop())
@@ -250,11 +246,7 @@
 		}
 	}
 
-<<<<<<< HEAD
-	err = op.Start(testutil.NewMockPersister("test"))
-=======
 	err = op.Start(testutil.NewUnscopedMockPersister())
->>>>>>> 592374af
 	assert.EqualError(t, err, "journalctl command failed (<nil>): stderr output\n")
 	defer func() {
 		require.NoError(t, op.Stop())
