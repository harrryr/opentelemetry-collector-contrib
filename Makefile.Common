--- conflicted
+++ resolved
@@ -3,12 +3,6 @@
 # otherwise in the example command pipe, only the exit code of `tee` is recorded instead of `go test` which can cause
 # test to pass in CI when they should not.
 SHELL = /bin/bash
-<<<<<<< HEAD
-ifeq ($(shell uname -s),Windows)
-	.SHELLFLAGS = /o pipefile /c
-else
-	.SHELLFLAGS = -o pipefail -c
-=======
 .SHELLFLAGS = -o pipefail -c
 
 SHELL_CASE_EXP = case "$$(uname -s)" in CYGWIN*|MINGW*|MSYS*) echo "true";; esac;
@@ -22,7 +16,6 @@
 	NORMALIZE_DIRS = sed -e 's/^/\\//' -e 's/://' -e 's/\\\\/\\//g' | sort
 else
 	NORMALIZE_DIRS = sort
->>>>>>> 592374af
 endif
 
 # SRC_ROOT is the top of the source tree.
@@ -51,10 +44,6 @@
 TOOLS_BIN_DIR    := $(SRC_ROOT)/.tools
 TOOLS_BIN_NAMES  := $(addprefix $(TOOLS_BIN_DIR)/, $(notdir $(TOOLS_PKG_NAMES)))
 CHLOGGEN_CONFIG  := .chloggen/config.yaml
-<<<<<<< HEAD
-CHLOGGEN_CONFIG_AWS  := .chloggen-aws/config.yaml
-=======
->>>>>>> 592374af
 
 .PHONY: install-tools
 install-tools: $(TOOLS_BIN_NAMES)
