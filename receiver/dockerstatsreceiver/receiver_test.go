// Copyright The OpenTelemetry Authors
// SPDX-License-Identifier: Apache-2.0

//go:build !windows
// +build !windows

// TODO review if tests should succeed on Windows

package dockerstatsreceiver

import (
	"context"
	"net/http"
	"net/http/httptest"
	"os"
	"path/filepath"
	"testing"
	"time"

	"github.com/docker/docker/api/types"
	"github.com/stretchr/testify/assert"
	"github.com/stretchr/testify/require"
	"go.opentelemetry.io/collector/component/componenttest"
	"go.opentelemetry.io/collector/pdata/pcommon"
	"go.opentelemetry.io/collector/receiver/receivertest"
	"go.opentelemetry.io/collector/receiver/scraperhelper"

	"github.com/open-telemetry/opentelemetry-collector-contrib/pkg/golden"
	"github.com/open-telemetry/opentelemetry-collector-contrib/pkg/pdatatest/pmetrictest"
	"github.com/open-telemetry/opentelemetry-collector-contrib/receiver/dockerstatsreceiver/internal/metadata"
)

var mockFolder = filepath.Join("testdata", "mock")

var (
	metricEnabled     = metadata.MetricConfig{Enabled: true}
	allMetricsEnabled = metadata.MetricsConfig{
		ContainerBlockioIoMergedRecursive:          metricEnabled,
		ContainerBlockioIoQueuedRecursive:          metricEnabled,
		ContainerBlockioIoServiceBytesRecursive:    metricEnabled,
		ContainerBlockioIoServiceTimeRecursive:     metricEnabled,
		ContainerBlockioIoServicedRecursive:        metricEnabled,
		ContainerBlockioIoTimeRecursive:            metricEnabled,
		ContainerBlockioIoWaitTimeRecursive:        metricEnabled,
		ContainerBlockioSectorsRecursive:           metricEnabled,
		ContainerCPUUtilization:                    metricEnabled,
		ContainerCPUThrottlingDataPeriods:          metricEnabled,
		ContainerCPUThrottlingDataThrottledPeriods: metricEnabled,
		ContainerCPUThrottlingDataThrottledTime:    metricEnabled,
		ContainerCPUUsageKernelmode:                metricEnabled,
		ContainerCPUUsagePercpu:                    metricEnabled,
		ContainerCPUUsageSystem:                    metricEnabled,
		ContainerCPUUsageTotal:                     metricEnabled,
		ContainerCPUUsageUsermode:                  metricEnabled,
		ContainerMemoryActiveAnon:                  metricEnabled,
		ContainerMemoryActiveFile:                  metricEnabled,
		ContainerMemoryCache:                       metricEnabled,
		ContainerMemoryDirty:                       metricEnabled,
		ContainerMemoryHierarchicalMemoryLimit:     metricEnabled,
		ContainerMemoryHierarchicalMemswLimit:      metricEnabled,
		ContainerMemoryInactiveAnon:                metricEnabled,
		ContainerMemoryInactiveFile:                metricEnabled,
		ContainerMemoryMappedFile:                  metricEnabled,
		ContainerMemoryPercent:                     metricEnabled,
		ContainerMemoryPgfault:                     metricEnabled,
		ContainerMemoryPgmajfault:                  metricEnabled,
		ContainerMemoryPgpgin:                      metricEnabled,
		ContainerMemoryPgpgout:                     metricEnabled,
		ContainerMemoryRss:                         metricEnabled,
		ContainerMemoryRssHuge:                     metricEnabled,
		ContainerMemoryTotalActiveAnon:             metricEnabled,
		ContainerMemoryTotalActiveFile:             metricEnabled,
		ContainerMemoryTotalCache:                  metricEnabled,
		ContainerMemoryTotalDirty:                  metricEnabled,
		ContainerMemoryTotalInactiveAnon:           metricEnabled,
		ContainerMemoryTotalInactiveFile:           metricEnabled,
		ContainerMemoryTotalMappedFile:             metricEnabled,
		ContainerMemoryTotalPgfault:                metricEnabled,
		ContainerMemoryTotalPgmajfault:             metricEnabled,
		ContainerMemoryTotalPgpgin:                 metricEnabled,
		ContainerMemoryTotalPgpgout:                metricEnabled,
		ContainerMemoryTotalRss:                    metricEnabled,
		ContainerMemoryTotalRssHuge:                metricEnabled,
		ContainerMemoryTotalUnevictable:            metricEnabled,
		ContainerMemoryTotalWriteback:              metricEnabled,
		ContainerMemoryUnevictable:                 metricEnabled,
		ContainerMemoryUsageLimit:                  metricEnabled,
		ContainerMemoryUsageMax:                    metricEnabled,
		ContainerMemoryUsageTotal:                  metricEnabled,
		ContainerMemoryWriteback:                   metricEnabled,
		ContainerNetworkIoUsageRxBytes:             metricEnabled,
		ContainerNetworkIoUsageRxDropped:           metricEnabled,
		ContainerNetworkIoUsageRxErrors:            metricEnabled,
		ContainerNetworkIoUsageRxPackets:           metricEnabled,
		ContainerNetworkIoUsageTxBytes:             metricEnabled,
		ContainerNetworkIoUsageTxDropped:           metricEnabled,
		ContainerNetworkIoUsageTxErrors:            metricEnabled,
		ContainerNetworkIoUsageTxPackets:           metricEnabled,
		ContainerPidsCount:                         metricEnabled,
		ContainerPidsLimit:                         metricEnabled,
		ContainerUptime:                            metricEnabled,
		ContainerMemoryAnon:                        metricEnabled,
		ContainerMemoryFile:                        metricEnabled,
	}

	resourceAttributeEnabled     = metadata.ResourceAttributeConfig{Enabled: true}
	allResourceAttributesEnabled = metadata.ResourceAttributesConfig{
		ContainerCommandLine: resourceAttributeEnabled,
		ContainerHostname:    resourceAttributeEnabled,
		ContainerID:          resourceAttributeEnabled,
		ContainerImageID:     resourceAttributeEnabled,
		ContainerImageName:   resourceAttributeEnabled,
		ContainerName:        resourceAttributeEnabled,
		ContainerRuntime:     resourceAttributeEnabled,
	}
)

func TestNewReceiver(t *testing.T) {
	cfg := &Config{
		ScraperControllerSettings: scraperhelper.ScraperControllerSettings{
			CollectionInterval: 1 * time.Second,
		},
		Endpoint:         "unix:///run/some.sock",
		DockerAPIVersion: defaultDockerAPIVersion,
	}
	mr := newMetricsReceiver(receivertest.NewNopCreateSettings(), cfg)
	assert.NotNil(t, mr)
}

func TestErrorsInStart(t *testing.T) {
	unreachable := "unix:///not/a/thing.sock"
	cfg := &Config{
		ScraperControllerSettings: scraperhelper.ScraperControllerSettings{
			CollectionInterval: 1 * time.Second,
		},
		Endpoint:         unreachable,
		DockerAPIVersion: defaultDockerAPIVersion,
	}
	recv := newMetricsReceiver(receivertest.NewNopCreateSettings(), cfg)
	assert.NotNil(t, recv)

	cfg.Endpoint = "..not/a/valid/endpoint"
	err := recv.start(context.Background(), componenttest.NewNopHost())
	assert.Error(t, err)
	assert.Contains(t, err.Error(), "unable to parse docker host")

	cfg.Endpoint = unreachable
	err = recv.start(context.Background(), componenttest.NewNopHost())
	assert.Error(t, err)
	assert.Contains(t, err.Error(), "context deadline exceeded")
}

func TestScrapeV2(t *testing.T) {

	testCases := []struct {
		desc                string
		expectedMetricsFile string
		mockDockerEngine    func(t *testing.T) *httptest.Server
		cfgBuilder          *testConfigBuilder
	}{
		{
			desc:                "scrapeV2_single_container",
			expectedMetricsFile: filepath.Join(mockFolder, "single_container", "expected_metrics.yaml"),
			mockDockerEngine: func(t *testing.T) *httptest.Server {
				t.Helper()
				containerID := "10b703fb312b25e8368ab5a3bce3a1610d1cee5d71a94920f1a7adbc5b0cb326"
				mockServer, err := dockerMockServer(&map[string]string{
					"/v1.23/containers/json":                      filepath.Join(mockFolder, "single_container", "containers.json"),
					"/v1.23/containers/" + containerID + "/json":  filepath.Join(mockFolder, "single_container", "container.json"),
					"/v1.23/containers/" + containerID + "/stats": filepath.Join(mockFolder, "single_container", "stats.json"),
				})
				require.NoError(t, err)
				return mockServer
			},
			cfgBuilder: newTestConfigBuilder().
				withDefaultLabels().
				withMetrics(allMetricsEnabled),
		},
		{
			desc:                "scrapeV2_two_containers",
			expectedMetricsFile: filepath.Join(mockFolder, "two_containers", "expected_metrics.yaml"),
			mockDockerEngine: func(t *testing.T) *httptest.Server {
				t.Helper()
				containerIDs := []string{
					"89d28931fd8b95c8806343a532e9e76bf0a0b76ee8f19452b8f75dee1ebcebb7",
					"a359c0fc87c546b42d2ad32db7c978627f1d89b49cb3827a7b19ba97a1febcce",
				}
				mockServer, err := dockerMockServer(&map[string]string{
					"/v1.23/containers/json":                          filepath.Join(mockFolder, "two_containers", "containers.json"),
					"/v1.23/containers/" + containerIDs[0] + "/json":  filepath.Join(mockFolder, "two_containers", "container1.json"),
					"/v1.23/containers/" + containerIDs[1] + "/json":  filepath.Join(mockFolder, "two_containers", "container2.json"),
					"/v1.23/containers/" + containerIDs[0] + "/stats": filepath.Join(mockFolder, "two_containers", "stats1.json"),
					"/v1.23/containers/" + containerIDs[1] + "/stats": filepath.Join(mockFolder, "two_containers", "stats2.json"),
				})
				require.NoError(t, err)
				return mockServer
			},
			cfgBuilder: newTestConfigBuilder().
				withDefaultLabels().
				withMetrics(allMetricsEnabled),
		},
		{
			desc:                "scrapeV2_no_pids_stats",
			expectedMetricsFile: filepath.Join(mockFolder, "no_pids_stats", "expected_metrics.yaml"),
			mockDockerEngine: func(t *testing.T) *httptest.Server {
				t.Helper()
				containerID := "10b703fb312b25e8368ab5a3bce3a1610d1cee5d71a94920f1a7adbc5b0cb326"
				mockServer, err := dockerMockServer(&map[string]string{
					"/v1.23/containers/json":                      filepath.Join(mockFolder, "no_pids_stats", "containers.json"),
					"/v1.23/containers/" + containerID + "/json":  filepath.Join(mockFolder, "no_pids_stats", "container.json"),
					"/v1.23/containers/" + containerID + "/stats": filepath.Join(mockFolder, "no_pids_stats", "stats.json"),
				})
				require.NoError(t, err)
				return mockServer
			},
			cfgBuilder: newTestConfigBuilder().
				withDefaultLabels().
				withMetrics(allMetricsEnabled),
		},
		{
			desc:                "scrapeV2_pid_stats_max",
			expectedMetricsFile: filepath.Join(mockFolder, "pids_stats_max", "expected_metrics.yaml"),
			mockDockerEngine: func(t *testing.T) *httptest.Server {
				t.Helper()
				containerID := "78de07328afff50a9777b07dd36a28c709dffe081baaf67235db618843399643"
				mockServer, err := dockerMockServer(&map[string]string{
					"/v1.23/containers/json":                      filepath.Join(mockFolder, "pids_stats_max", "containers.json"),
					"/v1.23/containers/" + containerID + "/json":  filepath.Join(mockFolder, "pids_stats_max", "container.json"),
					"/v1.23/containers/" + containerID + "/stats": filepath.Join(mockFolder, "pids_stats_max", "stats.json"),
				})
				require.NoError(t, err)
				return mockServer
			},
			cfgBuilder: newTestConfigBuilder().
				withDefaultLabels().
				withMetrics(allMetricsEnabled),
		},
		{
			desc:                "cgroups_v2_container",
			expectedMetricsFile: filepath.Join(mockFolder, "cgroups_v2", "expected_metrics.yaml"),
			mockDockerEngine: func(t *testing.T) *httptest.Server {
				containerID := "f97ed5bca0a5a0b85bfd52c4144b96174e825c92a138bc0458f0e196f2c7c1b4"
				mockServer, err := dockerMockServer(&map[string]string{
					"/v1.23/containers/json":                      filepath.Join(mockFolder, "cgroups_v2", "containers.json"),
					"/v1.23/containers/" + containerID + "/json":  filepath.Join(mockFolder, "cgroups_v2", "container.json"),
					"/v1.23/containers/" + containerID + "/stats": filepath.Join(mockFolder, "cgroups_v2", "stats.json"),
				})
				require.NoError(t, err)
				return mockServer
			},
			cfgBuilder: newTestConfigBuilder().
				withDefaultLabels().
				withMetrics(allMetricsEnabled),
		},
		{
			desc:                "scrapeV2_single_container_with_optional_resource_attributes",
			expectedMetricsFile: filepath.Join(mockFolder, "single_container_with_optional_resource_attributes", "expected_metrics.yaml"),
			mockDockerEngine: func(t *testing.T) *httptest.Server {
				containerID := "73364842ef014441cac89fed05df19463b1230db25a31252cdf82e754f1ec581"
				mockServer, err := dockerMockServer(&map[string]string{
					"/v1.23/containers/json":                      filepath.Join(mockFolder, "single_container_with_optional_resource_attributes", "containers.json"),
					"/v1.23/containers/" + containerID + "/json":  filepath.Join(mockFolder, "single_container_with_optional_resource_attributes", "container.json"),
					"/v1.23/containers/" + containerID + "/stats": filepath.Join(mockFolder, "single_container_with_optional_resource_attributes", "stats.json"),
				})
				require.NoError(t, err)
				return mockServer
			},
			cfgBuilder: newTestConfigBuilder().
				withDefaultLabels().
				withMetrics(allMetricsEnabled).
				withResourceAttributes(allResourceAttributesEnabled),
		},
	}

	for _, tc := range testCases {
		t.Run(tc.desc, func(t *testing.T) {
			mockDockerEngine := tc.mockDockerEngine(t)
			defer mockDockerEngine.Close()

<<<<<<< HEAD
			receiver := newReceiver(
=======
			receiver := newMetricsReceiver(
>>>>>>> 592374af
				receivertest.NewNopCreateSettings(), tc.cfgBuilder.withEndpoint(mockDockerEngine.URL).build())
			err := receiver.start(context.Background(), componenttest.NewNopHost())
			require.NoError(t, err)

			actualMetrics, err := receiver.scrapeV2(context.Background())
			require.NoError(t, err)

			// Uncomment to regenerate 'expected_metrics.yaml' files
			// golden.WriteMetrics(t, tc.expectedMetricsFile, actualMetrics)

			expectedMetrics, err := golden.ReadMetrics(tc.expectedMetricsFile)

			assert.NoError(t, err)
			assert.NoError(t, pmetrictest.CompareMetrics(expectedMetrics, actualMetrics,
				pmetrictest.IgnoreMetricDataPointsOrder(),
				pmetrictest.IgnoreResourceMetricsOrder(),
				pmetrictest.IgnoreStartTimestamp(),
				pmetrictest.IgnoreTimestamp(),
				pmetrictest.IgnoreMetricValues(
					"container.uptime", // value depends on time.Now(), making it unpredictable as far as tests go
				),
			))
		})
	}
}

func TestRecordBaseMetrics(t *testing.T) {
	cfg := createDefaultConfig().(*Config)
	cfg.MetricsBuilderConfig.Metrics = metadata.MetricsConfig{
		ContainerUptime: metricEnabled,
	}
<<<<<<< HEAD
	r := newReceiver(receivertest.NewNopCreateSettings(), cfg)
=======
	r := newMetricsReceiver(receivertest.NewNopCreateSettings(), cfg)
>>>>>>> 592374af
	now := time.Now()
	started := now.Add(-2 * time.Second).Format(time.RFC3339)

	t.Run("ok", func(t *testing.T) {
		err := r.recordBaseMetrics(
			pcommon.NewTimestampFromTime(now),
			&types.ContainerJSONBase{
				State: &types.ContainerState{
					StartedAt: started,
				},
			},
		)
		require.NoError(t, err)
		m := r.mb.Emit().ResourceMetrics().At(0).ScopeMetrics().At(0).Metrics().At(0)
		assert.Equal(t, "container.uptime", m.Name())
		dp := m.Gauge().DataPoints()
		assert.Equal(t, 1, dp.Len())
		assert.Equal(t, 2, int(dp.At(0).DoubleValue()))
	})

	t.Run("error", func(t *testing.T) {
		err := r.recordBaseMetrics(
			pcommon.NewTimestampFromTime(now),
			&types.ContainerJSONBase{
				State: &types.ContainerState{
					StartedAt: "bad date",
				},
			},
		)
		require.Error(t, err)
	})
}

func dockerMockServer(urlToFile *map[string]string) (*httptest.Server, error) {
	urlToFileContents := make(map[string][]byte, len(*urlToFile))
	for urlPath, filePath := range *urlToFile {
		err := func() error {
			fileContents, err := os.ReadFile(filepath.Clean(filePath))
			if err != nil {
				return err
			}
			urlToFileContents[urlPath] = fileContents
			return nil
		}()
		if err != nil {
			return nil, err
		}
	}

	return httptest.NewServer(http.HandlerFunc(func(rw http.ResponseWriter, req *http.Request) {
		data, ok := urlToFileContents[req.URL.Path]
		if !ok {
			rw.WriteHeader(http.StatusNotFound)
			return
		}
		rw.WriteHeader(http.StatusOK)
		_, _ = rw.Write(data)
	})), nil
}

type testConfigBuilder struct {
	config *Config
}

func newTestConfigBuilder() *testConfigBuilder {
	return &testConfigBuilder{config: createDefaultConfig().(*Config)}
}

func (cb *testConfigBuilder) withEndpoint(endpoint string) *testConfigBuilder {
	cb.config.Endpoint = endpoint
	return cb
}

func (cb *testConfigBuilder) withMetrics(ms metadata.MetricsConfig) *testConfigBuilder {
	cb.config.MetricsBuilderConfig.Metrics = ms
	return cb
}

func (cb *testConfigBuilder) withResourceAttributes(ras metadata.ResourceAttributesConfig) *testConfigBuilder {
	cb.config.MetricsBuilderConfig.ResourceAttributes = ras
	return cb
}

func (cb *testConfigBuilder) withDefaultLabels() *testConfigBuilder {
	cb.config.EnvVarsToMetricLabels = map[string]string{
		"ENV_VAR":   "env-var-metric-label",
		"ENV_VAR_2": "env-var-metric-label-2",
	}
	cb.config.ContainerLabelsToMetricLabels = map[string]string{
		"container.label":   "container-metric-label",
		"container.label.2": "container-metric-label-2",
	}
	return cb
}

func (cb *testConfigBuilder) build() *Config {
	return cb.config
}<|MERGE_RESOLUTION|>--- conflicted
+++ resolved
@@ -277,11 +277,7 @@
 			mockDockerEngine := tc.mockDockerEngine(t)
 			defer mockDockerEngine.Close()
 
-<<<<<<< HEAD
-			receiver := newReceiver(
-=======
 			receiver := newMetricsReceiver(
->>>>>>> 592374af
 				receivertest.NewNopCreateSettings(), tc.cfgBuilder.withEndpoint(mockDockerEngine.URL).build())
 			err := receiver.start(context.Background(), componenttest.NewNopHost())
 			require.NoError(t, err)
@@ -313,11 +309,7 @@
 	cfg.MetricsBuilderConfig.Metrics = metadata.MetricsConfig{
 		ContainerUptime: metricEnabled,
 	}
-<<<<<<< HEAD
-	r := newReceiver(receivertest.NewNopCreateSettings(), cfg)
-=======
 	r := newMetricsReceiver(receivertest.NewNopCreateSettings(), cfg)
->>>>>>> 592374af
 	now := time.Now()
 	started := now.Add(-2 * time.Second).Format(time.RFC3339)
 
