--- conflicted
+++ resolved
@@ -163,15 +163,9 @@
 		} else {
 			acir.decorators = append(acir.decorators, localNodeDecorator)
 		}
-<<<<<<< HEAD
 
 		acir.containerMetricsProvider, err = cadvisor.New(acir.config.ContainerOrchestrator, hostInfo,
 			acir.settings.Logger, cadvisor.WithDecorator(localNodeDecorator))
-=======
-	}
-	if acir.config.ContainerOrchestrator == ci.ECS {
-		ecsInfo, err := ecsinfo.NewECSInfo(acir.config.CollectionInterval, hostinfo, host, acir.settings)
->>>>>>> a4900832
 		if err != nil {
 			return err
 		}
