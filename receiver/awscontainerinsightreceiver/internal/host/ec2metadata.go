// Copyright The OpenTelemetry Authors
// SPDX-License-Identifier: Apache-2.0

package host // import "github.com/open-telemetry/opentelemetry-collector-contrib/receiver/awscontainerinsightreceiver/internal/host"

import (
	"context"
	"time"

	override "github.com/amazon-contributing/opentelemetry-collector-contrib/override/aws"
	"github.com/aws/aws-sdk-go/aws"
	awsec2metadata "github.com/aws/aws-sdk-go/aws/ec2metadata"
	"github.com/aws/aws-sdk-go/aws/session"
	"go.uber.org/zap"
)

type metadataClient interface {
	GetInstanceIdentityDocument() (awsec2metadata.EC2InstanceIdentityDocument, error)
}

type ec2MetadataProvider interface {
	getInstanceID() string
	getInstanceType() string
	getRegion() string
	getInstanceIP() string
}

type ec2Metadata struct {
	logger               *zap.Logger
	client               metadataClient
	clientFallbackEnable metadataClient
	refreshInterval      time.Duration
	instanceID           string
	instanceType         string
	instanceIP           string
	region               string
	instanceIDReadyC     chan bool
	instanceIPReadyC     chan bool
	localMode            bool
}

type ec2MetadataOption func(*ec2Metadata)

func newEC2Metadata(ctx context.Context, session *session.Session, refreshInterval time.Duration,
<<<<<<< HEAD
	instanceIDReadyC chan bool, instanceIPReadyC chan bool, localMode bool, imdsRetries int, logger *zap.Logger, options ...ec2MetadataOption) ec2MetadataProvider {
=======
	instanceIDReadyC chan bool, instanceIPReadyC chan bool, logger *zap.Logger, options ...ec2MetadataOption,
) ec2MetadataProvider {
>>>>>>> a4900832
	emd := &ec2Metadata{
		client: awsec2metadata.New(session, &aws.Config{
			Retryer:                   override.NewIMDSRetryer(imdsRetries),
			EC2MetadataEnableFallback: aws.Bool(false),
		}),
		clientFallbackEnable: awsec2metadata.New(session, &aws.Config{}),
		refreshInterval:      refreshInterval,
		instanceIDReadyC:     instanceIDReadyC,
		instanceIPReadyC:     instanceIPReadyC,
		localMode:            localMode,
		logger:               logger,
	}

	for _, opt := range options {
		opt(emd)
	}

	shouldRefresh := func() bool {
		// stop the refresh once we get instance ID and type successfully
		return emd.instanceID == "" || emd.instanceType == "" || emd.instanceIP == ""
	}

	go RefreshUntil(ctx, emd.refresh, emd.refreshInterval, shouldRefresh, 0)

	return emd
}

func (emd *ec2Metadata) refresh(_ context.Context) {
	if emd.localMode {
		emd.logger.Debug("Running EC2MetadataProvider in local mode.  Skipping EC2 metadata fetch")
		return
	}
	emd.logger.Info("Fetch instance id and type from ec2 metadata")

	doc, err := emd.client.GetInstanceIdentityDocument()
	if err != nil {
		docInner, errInner := emd.clientFallbackEnable.GetInstanceIdentityDocument()
		if errInner != nil {
			emd.logger.Error("Failed to get ec2 metadata", zap.Error(err))
			return
		}
		emd.instanceID = docInner.InstanceID
		emd.instanceType = docInner.InstanceType
		emd.region = docInner.Region
		emd.instanceIP = docInner.PrivateIP
	} else {
		emd.instanceID = doc.InstanceID
		emd.instanceType = doc.InstanceType
		emd.region = doc.Region
		emd.instanceIP = doc.PrivateIP
	}

	// notify ec2tags and ebsvolume that the instance id is ready
	if emd.instanceID != "" {
		close(emd.instanceIDReadyC)
	}
	// notify ecsinfo that the instance id is ready
	if emd.instanceIP != "" {
		close(emd.instanceIPReadyC)
	}
}

func (emd *ec2Metadata) getInstanceID() string {
	return emd.instanceID
}

func (emd *ec2Metadata) getInstanceType() string {
	return emd.instanceType
}

func (emd *ec2Metadata) getRegion() string {
	return emd.region
}

func (emd *ec2Metadata) getInstanceIP() string {
	return emd.instanceIP
}<|MERGE_RESOLUTION|>--- conflicted
+++ resolved
@@ -42,12 +42,8 @@
 type ec2MetadataOption func(*ec2Metadata)
 
 func newEC2Metadata(ctx context.Context, session *session.Session, refreshInterval time.Duration,
-<<<<<<< HEAD
-	instanceIDReadyC chan bool, instanceIPReadyC chan bool, localMode bool, imdsRetries int, logger *zap.Logger, options ...ec2MetadataOption) ec2MetadataProvider {
-=======
-	instanceIDReadyC chan bool, instanceIPReadyC chan bool, logger *zap.Logger, options ...ec2MetadataOption,
+	instanceIDReadyC chan bool, instanceIPReadyC chan bool, localMode bool, imdsRetries int, logger *zap.Logger, options ...ec2MetadataOption
 ) ec2MetadataProvider {
->>>>>>> a4900832
 	emd := &ec2Metadata{
 		client: awsec2metadata.New(session, &aws.Config{
 			Retryer:                   override.NewIMDSRetryer(imdsRetries),
