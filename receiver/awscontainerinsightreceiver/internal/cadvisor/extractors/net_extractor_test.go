// Copyright The OpenTelemetry Authors
// SPDX-License-Identifier: Apache-2.0

package extractors

import (
	"testing"

	"github.com/stretchr/testify/assert"
	"github.com/stretchr/testify/require"

	ci "github.com/open-telemetry/opentelemetry-collector-contrib/internal/aws/containerinsight"
	"github.com/open-telemetry/opentelemetry-collector-contrib/receiver/awscontainerinsightreceiver/internal/cadvisor/testutils"
	"github.com/open-telemetry/opentelemetry-collector-contrib/receiver/awscontainerinsightreceiver/internal/stores"
)

func TestNetStats(t *testing.T) {
	result := testutils.LoadContainerInfo(t, "./testdata/PreInfoNode.json")
	result2 := testutils.LoadContainerInfo(t, "./testdata/CurInfoNode.json")

	containerType := ci.TypeNode
	extractor := NewNetMetricExtractor(nil)
<<<<<<< HEAD
	var cMetrics []*stores.CIMetricImpl
=======
	defer require.NoError(t, extractor.Shutdown())
	var cMetrics []*CAdvisorMetric
>>>>>>> a4900832
	if extractor.HasValue(result[0]) {
		cMetrics = extractor.GetValue(result[0], nil, containerType)
	}
	if extractor.HasValue(result2[0]) {
		cMetrics = extractor.GetValue(result2[0], nil, containerType)
	}

	expectedFields := []map[string]any{
		{
			"node_interface_network_rx_bytes":    float64(382.28706877648807),
			"node_interface_network_rx_dropped":  float64(0),
			"node_interface_network_rx_errors":   float64(0),
			"node_interface_network_rx_packets":  float64(2.2498322426788007),
			"node_interface_network_total_bytes": float64(2644.3827413026775),
			"node_interface_network_tx_bytes":    float64(2262.0956725261894),
			"node_interface_network_tx_dropped":  float64(0),
			"node_interface_network_tx_errors":   float64(0),
			"node_interface_network_tx_packets":  float64(2.2867147384604203),
		},
		{
			"node_interface_network_rx_bytes":    float64(0),
			"node_interface_network_rx_dropped":  float64(0),
			"node_interface_network_rx_errors":   float64(0),
			"node_interface_network_rx_packets":  float64(0),
			"node_interface_network_total_bytes": float64(0),
			"node_interface_network_tx_bytes":    float64(0),
			"node_interface_network_tx_dropped":  float64(0),
			"node_interface_network_tx_errors":   float64(0),
			"node_interface_network_tx_packets":  float64(0),
		},
		{
			"node_interface_network_rx_bytes":    float64(265.24046841351793),
			"node_interface_network_rx_dropped":  float64(0),
			"node_interface_network_rx_errors":   float64(0),
			"node_interface_network_rx_packets":  float64(2.397362225805279),
			"node_interface_network_total_bytes": float64(4050.730746703727),
			"node_interface_network_tx_bytes":    float64(3785.490278290209),
			"node_interface_network_tx_dropped":  float64(0),
			"node_interface_network_tx_errors":   float64(0),
			"node_interface_network_tx_packets":  float64(2.5264509610409482),
		},
		{
			"node_interface_network_rx_bytes":    float64(7818.037954573597),
			"node_interface_network_rx_dropped":  float64(0),
			"node_interface_network_rx_errors":   float64(0),
			"node_interface_network_rx_packets":  float64(19.197339054333046),
			"node_interface_network_total_bytes": float64(10891.751388022218),
			"node_interface_network_tx_bytes":    float64(3073.713433448621),
			"node_interface_network_tx_dropped":  float64(0),
			"node_interface_network_tx_errors":   float64(0),
			"node_interface_network_tx_packets":  float64(18.21995291612012),
		},
		{
			"node_interface_network_rx_bytes":    float64(319.3286484772632),
			"node_interface_network_rx_dropped":  float64(0),
			"node_interface_network_rx_errors":   float64(0),
			"node_interface_network_rx_packets":  float64(3.632925834489539),
			"node_interface_network_total_bytes": float64(1910.8452239499343),
			"node_interface_network_tx_bytes":    float64(1591.516575472671),
			"node_interface_network_tx_dropped":  float64(0),
			"node_interface_network_tx_errors":   float64(0),
			"node_interface_network_tx_packets":  float64(3.651367082380349),
		},
		{
			"node_interface_network_rx_bytes":    float64(1616.061876415339),
			"node_interface_network_rx_dropped":  float64(0),
			"node_interface_network_rx_errors":   float64(0),
			"node_interface_network_rx_packets":  float64(1.862566036971794),
			"node_interface_network_total_bytes": float64(1748.9863912122962),
			"node_interface_network_tx_bytes":    float64(132.92451479695734),
			"node_interface_network_tx_dropped":  float64(0),
			"node_interface_network_tx_errors":   float64(0),
			"node_interface_network_tx_packets":  float64(1.7150360538453153),
		},
		{
			"node_interface_network_rx_bytes":    float64(268.76274676066265),
			"node_interface_network_rx_dropped":  float64(0),
			"node_interface_network_rx_errors":   float64(0),
			"node_interface_network_rx_packets":  float64(2.6370984483858075),
			"node_interface_network_total_bytes": float64(1131.8131480505633),
			"node_interface_network_tx_bytes":    float64(863.0504012899006),
			"node_interface_network_tx_dropped":  float64(0),
			"node_interface_network_tx_errors":   float64(0),
			"node_interface_network_tx_packets":  float64(2.6370984483858075),
		},
		{
			"node_network_rx_bytes":    float64(10669.718763416868),
			"node_network_rx_dropped":  float64(0),
			"node_network_rx_errors":   float64(0),
			"node_network_rx_packets":  float64(31.977123842664266),
			"node_network_total_bytes": float64(22378.509639241416),
			"node_network_tx_bytes":    float64(11708.790875824548),
			"node_network_tx_dropped":  float64(0),
			"node_network_tx_errors":   float64(0),
			"node_network_tx_packets":  float64(31.03662020023296),
		},
	}

	expectedTags := []map[string]string{
		{
			"Type":      "NodeNet",
			"interface": "eni2bbf9bbc6ab",
		},
		{
			"Type":      "NodeNet",
			"interface": "eni5b727305f03",
		},
		{
			"Type":      "NodeNet",
			"interface": "enic36ed3f6bb5",
		},
		{
			"Type":      "NodeNet",
			"interface": "eth0",
		},
		{
			"Type":      "NodeNet",
			"interface": "eni40c8ef3f6c3",
		},
		{
			"Type":      "NodeNet",
			"interface": "eth1",
		},
		{
			"Type":      "NodeNet",
			"interface": "eni7cce1b61ea4",
		},
		{
			"Type": "Node",
		},
	}

	assert.Len(t, cMetrics, 8)
	for i := range expectedFields {
		AssertContainsTaggedField(t, cMetrics[i], expectedFields[i], expectedTags[i])
	}
}<|MERGE_RESOLUTION|>--- conflicted
+++ resolved
@@ -20,12 +20,8 @@
 
 	containerType := ci.TypeNode
 	extractor := NewNetMetricExtractor(nil)
-<<<<<<< HEAD
-	var cMetrics []*stores.CIMetricImpl
-=======
 	defer require.NoError(t, extractor.Shutdown())
 	var cMetrics []*CAdvisorMetric
->>>>>>> a4900832
 	if extractor.HasValue(result[0]) {
 		cMetrics = extractor.GetValue(result[0], nil, containerType)
 	}
