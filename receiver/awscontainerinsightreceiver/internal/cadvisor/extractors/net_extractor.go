// Copyright The OpenTelemetry Authors
// SPDX-License-Identifier: Apache-2.0

package extractors // import "github.com/open-telemetry/opentelemetry-collector-contrib/receiver/awscontainerinsightreceiver/internal/cadvisor/extractors"

import (
	"time"

	cinfo "github.com/google/cadvisor/info/v1"
	"go.uber.org/zap"

	ci "github.com/open-telemetry/opentelemetry-collector-contrib/internal/aws/containerinsight"
	awsmetrics "github.com/open-telemetry/opentelemetry-collector-contrib/internal/aws/metrics"
)

type NetMetricExtractor struct {
	logger         *zap.Logger
	rateCalculator awsmetrics.MetricCalculator
}

func getInterfacesStats(stats *cinfo.ContainerStats) []cinfo.InterfaceStats {
	ifceStats := stats.Network.Interfaces
	if len(ifceStats) == 0 {
		ifceStats = []cinfo.InterfaceStats{stats.Network.InterfaceStats}
	}
	return ifceStats
}

func (n *NetMetricExtractor) HasValue(info *cinfo.ContainerInfo) bool {
	return info.Spec.HasNetwork
}

func (n *NetMetricExtractor) GetValue(info *cinfo.ContainerInfo, _ CPUMemInfoProvider, containerType string) []*CAdvisorMetric {

	// Just a protection here, there is no Container level Net metrics
	if containerType == ci.TypePod || containerType == ci.TypeContainer {
		return nil
	}

	// Rename type to pod so the metric name prefix is pod_
	if containerType == ci.TypeInfraContainer {
		containerType = ci.TypePod
	}

	curStats := GetStats(info)
	curIfceStats := getInterfacesStats(curStats)

	// used for aggregation
<<<<<<< HEAD
	netIfceMetrics := make([]map[string]interface{}, len(curIfceStats))
=======
	netIfceMetrics := make([]map[string]any, len(curIfceStats))
>>>>>>> 592374af
	metrics := make([]*CAdvisorMetric, len(curIfceStats))

	for i, cur := range curIfceStats {
		mType := getNetMetricType(containerType, n.logger)
		netIfceMetric := make(map[string]any)

		infoName := info.Name + containerType + cur.Name // used to identify the network interface
		multiplier := float64(time.Second)
		assignRateValueToField(&n.rateCalculator, netIfceMetric, ci.NetRxBytes, infoName, float64(cur.RxBytes), curStats.Timestamp, multiplier)
		assignRateValueToField(&n.rateCalculator, netIfceMetric, ci.NetRxPackets, infoName, float64(cur.RxPackets), curStats.Timestamp, multiplier)
		assignRateValueToField(&n.rateCalculator, netIfceMetric, ci.NetRxDropped, infoName, float64(cur.RxDropped), curStats.Timestamp, multiplier)
		assignRateValueToField(&n.rateCalculator, netIfceMetric, ci.NetRxErrors, infoName, float64(cur.RxErrors), curStats.Timestamp, multiplier)
		assignRateValueToField(&n.rateCalculator, netIfceMetric, ci.NetTxBytes, infoName, float64(cur.TxBytes), curStats.Timestamp, multiplier)
		assignRateValueToField(&n.rateCalculator, netIfceMetric, ci.NetTxPackets, infoName, float64(cur.TxPackets), curStats.Timestamp, multiplier)
		assignRateValueToField(&n.rateCalculator, netIfceMetric, ci.NetTxDropped, infoName, float64(cur.TxDropped), curStats.Timestamp, multiplier)
		assignRateValueToField(&n.rateCalculator, netIfceMetric, ci.NetTxErrors, infoName, float64(cur.TxErrors), curStats.Timestamp, multiplier)

		if netIfceMetric[ci.NetRxBytes] != nil && netIfceMetric[ci.NetTxBytes] != nil {
			netIfceMetric[ci.NetTotalBytes] = netIfceMetric[ci.NetRxBytes].(float64) + netIfceMetric[ci.NetTxBytes].(float64)
		}

		netIfceMetrics[i] = netIfceMetric

		metric := newCadvisorMetric(mType, n.logger)
		metric.tags[ci.NetIfce] = cur.Name
		for k, v := range netIfceMetric {
			metric.fields[ci.MetricName(mType, k)] = v
		}

		metrics[i] = metric
	}

	aggregatedFields := ci.SumFields(netIfceMetrics)
	if len(aggregatedFields) > 0 {
		metric := newCadvisorMetric(containerType, n.logger)
		for k, v := range aggregatedFields {
			metric.fields[ci.MetricName(containerType, k)] = v
		}
		metrics = append(metrics, metric)
	}

	return metrics
}

func (n *NetMetricExtractor) Shutdown() error {
	return n.rateCalculator.Shutdown()
}

func NewNetMetricExtractor(logger *zap.Logger) *NetMetricExtractor {
	return &NetMetricExtractor{
		logger:         logger,
		rateCalculator: newFloat64RateCalculator(),
	}
}

func getNetMetricType(containerType string, logger *zap.Logger) string {
	metricType := ""
	switch containerType {
	case ci.TypeNode:
		metricType = ci.TypeNodeNet
	case ci.TypeInstance:
		metricType = ci.TypeInstanceNet
	case ci.TypePod:
		metricType = ci.TypePodNet
	default:
		logger.Warn("net_extractor: net metric extractor is parsing unexpected containerType", zap.String("containerType", containerType))
	}
	return metricType
}<|MERGE_RESOLUTION|>--- conflicted
+++ resolved
@@ -46,11 +46,7 @@
 	curIfceStats := getInterfacesStats(curStats)
 
 	// used for aggregation
-<<<<<<< HEAD
-	netIfceMetrics := make([]map[string]interface{}, len(curIfceStats))
-=======
 	netIfceMetrics := make([]map[string]any, len(curIfceStats))
->>>>>>> 592374af
 	metrics := make([]*CAdvisorMetric, len(curIfceStats))
 
 	for i, cur := range curIfceStats {
