--- conflicted
+++ resolved
@@ -40,14 +40,9 @@
 	ContainerInstanceArn string
 }
 
-<<<<<<< HEAD
 func newECSInstanceInfo(ctx context.Context, clusterName string, ecsAgentEndpointProvider hostIPProvider,
-	refreshInterval time.Duration, logger *zap.Logger, httpClient doer, readyC chan bool) containerInstanceInfoProvider {
-=======
-func newECSInstanceInfo(ctx context.Context, ecsAgentEndpointProvider hostIPProvider,
 	refreshInterval time.Duration, logger *zap.Logger, httpClient doer, readyC chan bool,
 ) containerInstanceInfoProvider {
->>>>>>> a4900832
 	cii := &containerInstanceInfo{
 		logger:                   logger,
 		httpClient:               httpClient,
