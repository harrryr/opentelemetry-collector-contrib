module github.com/open-telemetry/opentelemetry-collector-contrib/receiver/awscloudwatchmetricsreceiver

go 1.22.0

require (
	github.com/stretchr/testify v1.10.0
	go.opentelemetry.io/collector/component v0.115.0
	go.opentelemetry.io/collector/component/componenttest v0.115.0
	go.opentelemetry.io/collector/confmap v1.21.0
	go.opentelemetry.io/collector/consumer v1.21.0
	go.opentelemetry.io/collector/consumer/consumertest v0.115.0
	go.opentelemetry.io/collector/receiver v0.115.0
	go.opentelemetry.io/collector/receiver/receivertest v0.115.0
	go.uber.org/goleak v1.3.0
	go.uber.org/zap v1.27.0
)

require (
	github.com/davecgh/go-spew v1.1.1 // indirect
	github.com/go-logr/logr v1.4.2 // indirect
	github.com/go-logr/stdr v1.2.2 // indirect
	github.com/go-viper/mapstructure/v2 v2.2.1 // indirect
	github.com/gogo/protobuf v1.3.2 // indirect
	github.com/google/uuid v1.6.0 // indirect
	github.com/json-iterator/go v1.1.12 // indirect
	github.com/knadh/koanf/maps v0.1.1 // indirect
	github.com/knadh/koanf/providers/confmap v0.1.0 // indirect
	github.com/knadh/koanf/v2 v2.1.2 // indirect
	github.com/mitchellh/copystructure v1.2.0 // indirect
	github.com/mitchellh/reflectwalk v1.0.2 // indirect
	github.com/modern-go/concurrent v0.0.0-20180306012644-bacd9c7ef1dd // indirect
	github.com/modern-go/reflect2 v1.0.2 // indirect
	github.com/pmezard/go-difflib v1.0.0 // indirect
	go.opentelemetry.io/collector/config/configtelemetry v0.115.0 // indirect
	go.opentelemetry.io/collector/consumer/consumererror v0.115.0 // indirect
	go.opentelemetry.io/collector/consumer/consumerprofiles v0.115.0 // indirect
	go.opentelemetry.io/collector/pdata v1.21.0 // indirect
	go.opentelemetry.io/collector/pdata/pprofile v0.115.0 // indirect
	go.opentelemetry.io/collector/pipeline v0.115.0 // indirect
	go.opentelemetry.io/collector/receiver/receiverprofiles v0.115.0 // indirect
	go.opentelemetry.io/otel v1.32.0 // indirect
	go.opentelemetry.io/otel/metric v1.32.0 // indirect
	go.opentelemetry.io/otel/sdk v1.32.0 // indirect
	go.opentelemetry.io/otel/sdk/metric v1.32.0 // indirect
	go.opentelemetry.io/otel/trace v1.32.0 // indirect
	go.uber.org/multierr v1.11.0 // indirect
<<<<<<< HEAD
	golang.org/x/net v0.26.0 // indirect
	golang.org/x/sys v0.21.0 // indirect
	golang.org/x/text v0.16.0 // indirect
	google.golang.org/genproto/googleapis/rpc v0.0.0-20240520151616-dc85e6b867a5 // indirect
	google.golang.org/grpc v1.64.1 // indirect
	google.golang.org/protobuf v1.34.2 // indirect
=======
	golang.org/x/net v0.28.0 // indirect
	golang.org/x/sys v0.27.0 // indirect
	golang.org/x/text v0.17.0 // indirect
	google.golang.org/genproto/googleapis/rpc v0.0.0-20240822170219-fc7c04adadcd // indirect
	google.golang.org/grpc v1.67.1 // indirect
	google.golang.org/protobuf v1.35.2 // indirect
>>>>>>> a4900832
	gopkg.in/yaml.v3 v3.0.1 // indirect
)<|MERGE_RESOLUTION|>--- conflicted
+++ resolved
@@ -44,20 +44,11 @@
 	go.opentelemetry.io/otel/sdk/metric v1.32.0 // indirect
 	go.opentelemetry.io/otel/trace v1.32.0 // indirect
 	go.uber.org/multierr v1.11.0 // indirect
-<<<<<<< HEAD
-	golang.org/x/net v0.26.0 // indirect
-	golang.org/x/sys v0.21.0 // indirect
-	golang.org/x/text v0.16.0 // indirect
-	google.golang.org/genproto/googleapis/rpc v0.0.0-20240520151616-dc85e6b867a5 // indirect
-	google.golang.org/grpc v1.64.1 // indirect
-	google.golang.org/protobuf v1.34.2 // indirect
-=======
 	golang.org/x/net v0.28.0 // indirect
 	golang.org/x/sys v0.27.0 // indirect
 	golang.org/x/text v0.17.0 // indirect
 	google.golang.org/genproto/googleapis/rpc v0.0.0-20240822170219-fc7c04adadcd // indirect
 	google.golang.org/grpc v1.67.1 // indirect
 	google.golang.org/protobuf v1.35.2 // indirect
->>>>>>> a4900832
 	gopkg.in/yaml.v3 v3.0.1 // indirect
 )