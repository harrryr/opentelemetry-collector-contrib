// Copyright The OpenTelemetry Authors
// SPDX-License-Identifier: Apache-2.0

package awsemfexporter // import "github.com/open-telemetry/opentelemetry-collector-contrib/exporter/awsemfexporter"

import (
	"strings"

	"go.opentelemetry.io/collector/component"
	"go.uber.org/zap"

	"github.com/open-telemetry/opentelemetry-collector-contrib/internal/aws/awsutil"
	"github.com/open-telemetry/opentelemetry-collector-contrib/internal/aws/cwlogs"
	"github.com/open-telemetry/opentelemetry-collector-contrib/pkg/resourcetotelemetry"
)

// eMFSupportedUnits contains the unit collection supported by CloudWatch backend service.
// https://docs.aws.amazon.com/AmazonCloudWatch/latest/APIReference/API_MetricDatum.html
var eMFSupportedUnits = newEMFSupportedUnits()

// Config defines configuration for AWS EMF exporter.
type Config struct {
	// AWSSessionSettings contains the common configuration options
	// for creating AWS session to communicate with backend
	awsutil.AWSSessionSettings `mapstructure:",squash"`
	// LogGroupName is the name of CloudWatch log group which defines group of log streams
	// that share the same retention, monitoring, and access control settings.
	LogGroupName string `mapstructure:"log_group_name"`
	// LogStreamName is the name of CloudWatch log stream which is a sequence of log events
	// that share the same source.
	LogStreamName string `mapstructure:"log_stream_name"`
	// Namespace is a container for CloudWatch metrics.
	// Metrics in different namespaces are isolated from each other.
	Namespace string `mapstructure:"namespace"`
	// RetainInitialValueOfDeltaMetric is the flag to signal that the initial value of a metric is a valid datapoint.
	// The default behavior is that the first value occurrence of a metric is set as the baseline for the calculation of
	// the delta to the next occurrence. With this flag set to true the exporter will instead use this first value as the
	// initial delta value. This is especially useful when handling low frequency metrics.
	RetainInitialValueOfDeltaMetric bool `mapstructure:"retain_initial_value_of_delta_metric"`
	// DimensionRollupOption is the option for metrics dimension rollup. Three options are available, default option is "ZeroAndSingleDimensionRollup".
	// "ZeroAndSingleDimensionRollup" - Enable both zero dimension rollup and single dimension rollup
	// "SingleDimensionRollupOnly" - Enable single dimension rollup
	// "NoDimensionRollup" - No dimension rollup (only keep original metrics which contain all dimensions)
	DimensionRollupOption string `mapstructure:"dimension_rollup_option"`

	// LogRetention is the option to set the log retention policy for the CloudWatch Log Group. Defaults to Never Expire if not specified or set to 0
	// Possible values are 1, 3, 5, 7, 14, 30, 60, 90, 120, 150, 180, 365, 400, 545, 731, 1827, 2192, 2557, 2922, 3288, or 3653
	LogRetention int64 `mapstructure:"log_retention"`

	// Tags is the option to set tags for the CloudWatch Log Group.  If specified, please add at most 50 tags.  Input is a string to string map like so: { 'key': 'value' }
	// Keys must be between 1-128 characters and follow the regex pattern: ^([\p{L}\p{Z}\p{N}_.:/=+\-@]+)$
	// Values must be between 1-256 characters and follow the regex pattern: ^([\p{L}\p{Z}\p{N}_.:/=+\-@]*)$
	Tags map[string]*string `mapstructure:"tags,omitempty"`

	// ParseJSONEncodedAttributeValues is an array of attribute keys whose corresponding values are JSON-encoded as strings.
	// Those strings will be decoded to its original json structure.
	ParseJSONEncodedAttributeValues []string `mapstructure:"parse_json_encoded_attr_values"`

	// MetricDeclarations is the list of rules to be used to set dimensions for exported metrics.
	MetricDeclarations []*MetricDeclaration `mapstructure:"metric_declarations"`

	// MetricDescriptors is the list of override metric descriptors that are sent to the CloudWatch
	MetricDescriptors []MetricDescriptor `mapstructure:"metric_descriptors"`

	// OutputDestination is an option to specify the EMFExporter output. Default option is "cloudwatch"
	// "cloudwatch" - direct the exporter output to CloudWatch backend
	// "stdout" - direct the exporter output to stdout
	// TODO: we can support directing output to a file (in the future) while customer specifies a file path here.
	OutputDestination string `mapstructure:"output_destination"`

	// EKSFargateContainerInsightsEnabled is an option to reformat certain metric labels so that they take the form of a high level object
	// The end result will make the labels look like those coming out of ECS and be more easily injected into cloudwatch
	// Note that at the moment in order to use this feature the value "kubernetes" must also be added to the ParseJSONEncodedAttributeValues array in order to be used
	EKSFargateContainerInsightsEnabled bool `mapstructure:"eks_fargate_container_insights_enabled"`

	// EnhancedContainerInsights indicates payloads will include enhanced container insights metrics
	EnhancedContainerInsights bool `mapstructure:"enhanced_container_insights"`

	// DisableMetricExtraction is an option to disable the extraction of metrics from the EMF logs.
	// Setting this to true essentially skips generating and setting the _aws / CloudWatchMetrics section of the EMF log, thus effectively
	// retaining all the fields / labels in the EMF log except for the section responsible for extraction of metrics.
	DisableMetricExtraction bool `mapstructure:"disable_metric_extraction"`

	// ResourceToTelemetrySettings is an option for converting resource attrihutes to telemetry attributes.
	// "Enabled" - A boolean field to enable/disable this option. Default is `false`.
	// If enabled, all the resource attributes will be converted to metric labels by default.
	ResourceToTelemetrySettings resourcetotelemetry.Settings `mapstructure:"resource_to_telemetry_conversion"`

	// DetailedMetrics is an option for retaining detailed datapoint values in exported metrics (e.g instead of exporting a quantile as a statistical value,
	// preserve the quantile's population)
	DetailedMetrics bool `mapstructure:"detailed_metrics"`

	// Version is an option for sending metrics to CloudWatchLogs with Embedded Metric Format in selected version  (with "_aws")
	// https://docs.aws.amazon.com/AmazonCloudWatch/latest/monitoring/CloudWatch_Embedded_Metric_Format_Specification.html#CloudWatch_Embedded_Metric_Format_Specification_structure
	// Otherwise, sending metrics as Embedded Metric Format version 0 (without "_aws")
	Version string `mapstructure:"version"`

	// MiddlewareID is an ID for an extension that can be used to configure the AWS client.
	MiddlewareID *component.ID `mapstructure:"middleware,omitempty"`

	// logger is the Logger used for writing error/warning logs
	logger *zap.Logger
}

type MetricDescriptor struct {
	// MetricName is the name of the metric
	MetricName string `mapstructure:"metric_name"`
	// Unit defines the override value of metric descriptor `unit`
	Unit string `mapstructure:"unit"`
	// Overwrite set to true means the existing metric descriptor will be overwritten or a new metric descriptor will be created; false means
	// the descriptor will only be configured if empty.
	Overwrite bool `mapstructure:"overwrite"`
}

var _ component.Config = (*Config)(nil)

// Validate filters out invalid metricDeclarations and metricDescriptors
func (config *Config) Validate() error {
	var validDeclarations []*MetricDeclaration
	for _, declaration := range config.MetricDeclarations {
		err := declaration.init(config.logger)
		if err != nil {
			config.logger.Warn("Dropped metric declaration.", zap.Error(err))
		} else {
			validDeclarations = append(validDeclarations, declaration)
		}
	}
	config.MetricDeclarations = validDeclarations

	var validDescriptors []MetricDescriptor
	for _, descriptor := range config.MetricDescriptors {
		if descriptor.MetricName == "" {
			continue
		}
		if _, ok := eMFSupportedUnits[descriptor.Unit]; ok {
			validDescriptors = append(validDescriptors, descriptor)
		} else {
			config.logger.Warn("Dropped unsupported metric desctriptor.", zap.String("unit", descriptor.Unit))
		}
	}
	config.MetricDescriptors = validDescriptors

	if retErr := cwlogs.ValidateRetentionValue(config.LogRetention); retErr != nil {
		return retErr
	}

	return cwlogs.ValidateTagsInput(config.Tags)
}

<<<<<<< HEAD
func (config *Config) IsEnhancedContainerInsights() bool {
	return config.EnhancedContainerInsights && !config.DisableMetricExtraction
}

func (config *Config) IsAppSignalsEnabled() bool {
=======
func (config *Config) isAppSignalsEnabled() bool {
>>>>>>> a4900832
	if config.LogGroupName == "" || config.Namespace == "" {
		return false
	}

	if config.Namespace == appSignalsMetricNamespace && strings.HasPrefix(config.LogGroupName, appSignalsLogGroupNamePrefix) {
		return true
	}

	return false
}

func newEMFSupportedUnits() map[string]any {
	unitIndexer := map[string]any{}
	for _, unit := range []string{
		"Seconds", "Microseconds", "Milliseconds", "Bytes", "Kilobytes", "Megabytes",
		"Gigabytes", "Terabytes", "Bits", "Kilobits", "Megabits", "Gigabits", "Terabits",
		"Percent", "Count", "Bytes/Second", "Kilobytes/Second", "Megabytes/Second",
		"Gigabytes/Second", "Terabytes/Second", "Bits/Second", "Kilobits/Second",
		"Megabits/Second", "Gigabits/Second", "Terabits/Second", "Count/Second", "None",
	} {
		unitIndexer[unit] = nil
	}
	return unitIndexer
}<|MERGE_RESOLUTION|>--- conflicted
+++ resolved
@@ -147,15 +147,11 @@
 	return cwlogs.ValidateTagsInput(config.Tags)
 }
 
-<<<<<<< HEAD
 func (config *Config) IsEnhancedContainerInsights() bool {
 	return config.EnhancedContainerInsights && !config.DisableMetricExtraction
 }
 
 func (config *Config) IsAppSignalsEnabled() bool {
-=======
-func (config *Config) isAppSignalsEnabled() bool {
->>>>>>> a4900832
 	if config.LogGroupName == "" || config.Namespace == "" {
 		return false
 	}
