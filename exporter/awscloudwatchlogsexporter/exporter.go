--- conflicted
+++ resolved
@@ -54,17 +54,6 @@
 		return nil, errors.New("awscloudwatchlogs exporter config is nil")
 	}
 
-<<<<<<< HEAD
-	// create AWS session
-	awsConfig, session, err := awsutil.GetAWSConfigSession(params.Logger, &awsutil.Conn{}, &expConfig.AWSSessionSettings)
-	if err != nil {
-		return nil, err
-	}
-
-	// create CWLogs client with aws session config
-	svcStructuredLog := cwlogs.NewClient(params.Logger, awsConfig, params.BuildInfo, expConfig.LogGroupName, expConfig.LogRetention, expConfig.Tags, session, metadata.Type.String())
-=======
->>>>>>> 8e059f14
 	collectorIdentifier, err := uuid.NewRandom()
 	if err != nil {
 		return nil, err
@@ -115,7 +104,7 @@
 	return errs
 }
 
-func (e *cwlExporter) start(ctx context.Context, host component.Host) error {
+func (e *cwlExporter) start(_ context.Context, host component.Host) error {
 	// Create AWS session
 	awsConfig, session, err := awsutil.GetAWSConfigSession(e.logger, &awsutil.Conn{}, &e.Config.AWSSessionSettings)
 	if err != nil {
@@ -123,7 +112,7 @@
 	}
 
 	// Create CWLogs client with aws session config
-	e.svcStructuredLog = cwlogs.NewClient(e.logger, awsConfig, e.params.BuildInfo, e.Config.LogGroupName, e.Config.LogRetention, e.Config.Tags, session)
+	e.svcStructuredLog = cwlogs.NewClient(e.logger, awsConfig, e.params.BuildInfo, e.Config.LogGroupName, e.Config.LogRetention, e.Config.Tags, session, metadata.Type.String())
 
 	e.retryCount = *awsConfig.MaxRetries
 
