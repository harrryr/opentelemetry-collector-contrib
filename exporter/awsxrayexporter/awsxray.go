--- conflicted
+++ resolved
@@ -44,26 +44,11 @@
 	typeLog := zap.String("type", set.ID.Type().String())
 	nameLog := zap.String("name", set.ID.String())
 	logger := set.Logger
-<<<<<<< HEAD
-	awsConfig, session, err := awsutil.GetAWSConfigSession(logger, cn, &cfg.AWSSessionSettings)
-	if err != nil {
-		return nil, err
-	}
-	xrayClient := awsxray.NewXRayClient(logger, awsConfig, set.BuildInfo, session)
-	sender := telemetry.NewNopSender()
-	if cfg.TelemetryConfig.Enabled {
-		opts := telemetry.ToOptions(cfg.TelemetryConfig, session, &cfg.AWSSessionSettings)
-		opts = append(opts, telemetry.WithLogger(set.Logger))
-		sender = registry.Register(set.ID, cfg.TelemetryConfig, xrayClient, opts...)
-	}
-	return exporterhelper.NewTraces(
-=======
 
 	var xrayClient awsxray.XRayClient
 	var sender telemetry.Sender = telemetry.NewNopSender()
 
-	return exporterhelper.NewTracesExporter(
->>>>>>> 8e059f14
+	return exporterhelper.NewTraces(
 		context.TODO(),
 		set,
 		cfg,
@@ -107,7 +92,7 @@
 			}
 			return err
 		},
-		exporterhelper.WithStart(func(ctx context.Context, host component.Host) error {
+		exporterhelper.WithStart(func(_ context.Context, host component.Host) error {
 			awsConfig, session, err := awsutil.GetAWSConfigSession(logger, cn, &cfg.AWSSessionSettings)
 			if err != nil {
 				return err
