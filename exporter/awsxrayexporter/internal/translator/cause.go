// Copyright The OpenTelemetry Authors
// SPDX-License-Identifier: Apache-2.0

package translator // import "github.com/open-telemetry/opentelemetry-collector-contrib/exporter/awsxrayexporter/internal/translator"

import (
	"bufio"
	"encoding/hex"
	"net/textproto"
	"regexp"
	"strconv"
	"strings"

	"github.com/aws/aws-sdk-go/aws"
	"go.opentelemetry.io/collector/pdata/pcommon"
	"go.opentelemetry.io/collector/pdata/ptrace"
	conventions "go.opentelemetry.io/collector/semconv/v1.12.0"

	awsxray "github.com/open-telemetry/opentelemetry-collector-contrib/internal/aws/xray"
)

// ExceptionEventName the name of the exception event.
// TODO: Remove this when collector defines this semantic convention.
<<<<<<< HEAD
const (
	ExceptionEventName              = "exception"
	AwsIndividualHTTPEventName      = "HTTP request failure"
	AwsIndividualHTTPErrorEventType = "aws.http.error.event"
	AwsIndividualHTTPErrorCodeAttr  = "http.response.status_code"
	AwsIndividualHTTPErrorMsgAttr   = "aws.http.error_message"
)
=======
const ExceptionEventName = "exception"
const AwsIndividualHTTPEventName = "HTTP request failure"
const AwsIndividualHTTPErrorEventType = "aws.http.error.event"
const AwsIndividualHTTPErrorMsgAttr = "aws.http.error_message"
>>>>>>> d03e737b

func makeCause(span ptrace.Span, attributes map[string]pcommon.Value, resource pcommon.Resource) (isError, isFault, isThrottle bool,
	filtered map[string]pcommon.Value, cause *awsxray.CauseData,
) {
	status := span.Status()

	filtered = attributes

	var (
		message   string
		errorKind string
	)

	isAwsSdkSpan := isAwsSdkSpan(span)
	hasExceptionEvents := false
	hasAwsIndividualHTTPError := false
	for i := 0; i < span.Events().Len(); i++ {
		event := span.Events().At(i)
		if event.Name() == ExceptionEventName {
			hasExceptionEvents = true
			break
		}
		if isAwsSdkSpan && event.Name() == AwsIndividualHTTPEventName {
			hasAwsIndividualHTTPError = true
			break
		}
	}
	hasExceptions := hasExceptionEvents || hasAwsIndividualHTTPError

	switch {
	case hasExceptions:
		language := ""
		if val, ok := resource.Attributes().Get(conventions.AttributeTelemetrySDKLanguage); ok {
			language = val.Str()
		}
		isRemote := false
		if span.Kind() == ptrace.SpanKindClient || span.Kind() == ptrace.SpanKindProducer {
			isRemote = true
		}

		var exceptions []awsxray.Exception
		for i := 0; i < span.Events().Len(); i++ {
			event := span.Events().At(i)
			if event.Name() == ExceptionEventName {
				exceptionType := ""
				message = ""
				stacktrace := ""

				if val, ok := event.Attributes().Get(conventions.AttributeExceptionType); ok {
					exceptionType = val.Str()
				}

				if val, ok := event.Attributes().Get(conventions.AttributeExceptionMessage); ok {
					message = val.Str()
				}

				if val, ok := event.Attributes().Get(conventions.AttributeExceptionStacktrace); ok {
					stacktrace = val.Str()
				}

				parsed := parseException(exceptionType, message, stacktrace, isRemote, language)
				exceptions = append(exceptions, parsed...)
			} else if isAwsSdkSpan && event.Name() == AwsIndividualHTTPEventName {
				errorCode, ok1 := event.Attributes().Get(AttributeHTTPResponseStatusCode)
				errorMessage, ok2 := event.Attributes().Get(AwsIndividualHTTPErrorMsgAttr)
				if ok1 && ok2 {
					eventEpochTime := event.Timestamp().AsTime().UnixMicro()
					strs := []string{
						errorCode.AsString(),
						strconv.FormatFloat(float64(eventEpochTime)/1_000_000, 'f', 6, 64),
						errorMessage.Str(),
					}
					message = strings.Join(strs, "@")
					segmentID := newSegmentID()
					exception := awsxray.Exception{
						ID:      aws.String(hex.EncodeToString(segmentID[:])),
						Type:    aws.String(AwsIndividualHTTPErrorEventType),
						Remote:  aws.Bool(true),
						Message: aws.String(message),
					}
					exceptions = append(exceptions, exception)
				}
			}
		}
		cause = &awsxray.CauseData{
			Type: awsxray.CauseTypeObject,
			CauseObject: awsxray.CauseObject{
				Exceptions: exceptions,
			},
		}

	case status.Code() != ptrace.StatusCodeError:
		cause = nil

	default:
		// Use OpenCensus behavior if we didn't find any exception events to ease migration.
		message = status.Message()
		filtered = make(map[string]pcommon.Value)
		for key, value := range attributes {
			switch key {
			case "http.status_text":
				if message == "" {
					message = value.Str()
				}
			default:
				filtered[key] = value
			}
		}

		if message != "" {
			segmentID := newSegmentID()
			cause = &awsxray.CauseData{
				Type: awsxray.CauseTypeObject,
				CauseObject: awsxray.CauseObject{
					Exceptions: []awsxray.Exception{
						{
							ID:      aws.String(hex.EncodeToString(segmentID[:])),
							Type:    aws.String(errorKind),
							Message: aws.String(message),
						},
					},
				},
			}
		}
	}

	val, ok := span.Attributes().Get(conventions.AttributeHTTPStatusCode)
	if !ok {
		val, ok = span.Attributes().Get(AttributeHTTPResponseStatusCode)
	}

	switch {
	// The segment status for http spans will be based on their http.statuscode as we found some http
	// spans does not fill with status.Code() but always filled with http.statuscode
	case ok:
		code := val.Int()
		// We only differentiate between faults (server errors) and errors (client errors) for HTTP spans.
		switch {
		case code >= 400 && code <= 499:
			isError = true
			isFault = false
			if code == 429 {
				isThrottle = true
			}
		case code >= 500 && code <= 599:
			isError = false
			isThrottle = false
			isFault = true
		case status.Code() == ptrace.StatusCodeError:
			isError = false
			isThrottle = false
			isFault = true
		default:
			isError = false
			isThrottle = false
			isFault = false
		}
	case status.Code() != ptrace.StatusCodeError:
		isError = false
		isThrottle = false
		isFault = false
	default:
		isError = false
		isThrottle = false
		isFault = true
	}

	return isError, isFault, isThrottle, filtered, cause
}

func parseException(exceptionType string, message string, stacktrace string, isRemote bool, language string) []awsxray.Exception {
	exceptions := make([]awsxray.Exception, 0, 1)
	segmentID := newSegmentID()
	exceptions = append(exceptions, awsxray.Exception{
		ID:      aws.String(hex.EncodeToString(segmentID[:])),
		Type:    aws.String(exceptionType),
		Remote:  aws.Bool(isRemote),
		Message: aws.String(message),
	})

	if stacktrace == "" {
		return exceptions
	}

	switch language {
	case "java":
		exceptions = fillJavaStacktrace(stacktrace, exceptions)
	case "python":
		exceptions = fillPythonStacktrace(stacktrace, exceptions)
	case "javascript":
		exceptions = fillJavaScriptStacktrace(stacktrace, exceptions)
	case "dotnet":
		exceptions = fillDotnetStacktrace(stacktrace, exceptions)
	case "php":
		// The PHP SDK formats stack traces exactly like Java would
		exceptions = fillJavaStacktrace(stacktrace, exceptions)
	case "go":
		exceptions = fillGoStacktrace(stacktrace, exceptions)
	}

	return exceptions
}

func fillJavaStacktrace(stacktrace string, exceptions []awsxray.Exception) []awsxray.Exception {
	r := textproto.NewReader(bufio.NewReader(strings.NewReader(stacktrace)))

	// Skip first line containing top level message
	exception := &exceptions[0]
	isRemote := exception.Remote
	_, err := r.ReadLine()
	if err != nil {
		return exceptions
	}
	var line string
	line, err = r.ReadLine()
	if err != nil {
		return exceptions
	}

	exception.Stack = nil
	for {
		if strings.HasPrefix(line, "\tat ") {
			parenIdx := strings.IndexByte(line, '(')
			if parenIdx >= 0 && line[len(line)-1] == ')' {
				label := line[len("\tat "):parenIdx]
				slashIdx := strings.IndexByte(label, '/')
				if slashIdx >= 0 {
					// Class loader or Java module prefix, remove it
					label = label[slashIdx+1:]
				}

				path := line[parenIdx+1 : len(line)-1]
				line := 0

				colonIdx := strings.IndexByte(path, ':')
				if colonIdx >= 0 {
					lineStr := path[colonIdx+1:]
					path = path[0:colonIdx]
					line, _ = strconv.Atoi(lineStr)
				}

				stack := awsxray.StackFrame{
					Path:  aws.String(path),
					Label: aws.String(label),
					Line:  aws.Int(line),
				}

				exception.Stack = append(exception.Stack, stack)
			}
		} else if strings.HasPrefix(line, "Caused by: ") {
			causeType := line[len("Caused by: "):]
			colonIdx := strings.IndexByte(causeType, ':')
			causeMessage := ""
			if colonIdx >= 0 {
				// Skip space after colon too.
				causeMessage = causeType[colonIdx+2:]
				causeType = causeType[0:colonIdx]
			}
			for {
				// Need to peek lines since the message may have newlines.
				line, err = r.ReadLine()
				if err != nil {
					break
				}
				if strings.HasPrefix(line, "\tat ") && strings.IndexByte(line, '(') >= 0 && line[len(line)-1] == ')' {
					// Stack frame (hopefully, user can masquerade since we only have a string), process above.
					break
				}
				// String append overhead in this case, but multiline messages should be far less common than single
				// line ones.
				causeMessage += line
			}
			segmentID := newSegmentID()
			exceptions = append(exceptions, awsxray.Exception{
				ID:      aws.String(hex.EncodeToString(segmentID[:])),
				Type:    aws.String(causeType),
				Remote:  isRemote,
				Message: aws.String(causeMessage),
				Stack:   nil,
			})
			// when append causes `exceptions` to outgrow its existing
			// capacity, re-allocation will happen so the place
			// `exception` points to is no longer `exceptions[len(exceptions)-2]`,
			// consequently, we can not write `exception.Cause = newException.ID`
			// below.
			newException := &exceptions[len(exceptions)-1]
			exceptions[len(exceptions)-2].Cause = newException.ID

			exception.Cause = newException.ID
			exception = newException
			// We peeked to a line starting with "\tat", a stack frame, so continue straight to processing.
			continue
		}
		// We skip "..." (common frames) and Suppressed By exceptions.
		line, err = r.ReadLine()
		if err != nil {
			break
		}
	}

	return exceptions
}

func fillPythonStacktrace(stacktrace string, exceptions []awsxray.Exception) []awsxray.Exception {
	// Need to read in reverse order so can't use a reader. Python formatted tracebacks always use '\n'
	// for newlines so we can just split on it without worrying about Windows newlines.

	lines := strings.Split(stacktrace, "\n")

	// Skip last line containing top level exception / message
	lineIdx := len(lines) - 2
	if lineIdx < 0 {
		return exceptions
	}
	line := lines[lineIdx]
	exception := &exceptions[0]
	isRemote := exception.Remote

	exception.Stack = nil
	for {
		if strings.HasPrefix(line, "  File ") {
			parts := strings.Split(line, ",")
			if len(parts) == 3 {
				filePart := parts[0]
				file := filePart[8 : len(filePart)-1]
				lineNumber := 0
				if strings.HasPrefix(parts[1], " line ") {
					lineNumber, _ = strconv.Atoi(parts[1][6:])
				}

				label := ""
				if strings.HasPrefix(parts[2], " in ") {
					label = parts[2][4:]
				}

				stack := awsxray.StackFrame{
					Path:  aws.String(file),
					Label: aws.String(label),
					Line:  aws.Int(lineNumber),
				}

				exception.Stack = append(exception.Stack, stack)
			}
		} else if strings.HasPrefix(line, "During handling of the above exception, another exception occurred:") {
			nextFileLineIdx := lineIdx - 1
			for {
				if nextFileLineIdx < 0 {
					// Couldn't find a "  File ..." line before end of input, malformed stack trace.
					return exceptions
				}
				if strings.HasPrefix(lines[nextFileLineIdx], "  File ") {
					break
				}
				nextFileLineIdx--
			}

			// Join message which potentially has newlines. Message starts two lines from the next "File " line and ends
			// two lines before the "During handling " line.
			message := strings.Join(lines[nextFileLineIdx+2:lineIdx-1], "\n")

			lineIdx = nextFileLineIdx

			colonIdx := strings.IndexByte(message, ':')
			if colonIdx < 0 {
				// Error not followed by a colon, malformed stack trace.
				return exceptions
			}

			causeType := message[0:colonIdx]
			causeMessage := message[colonIdx+2:]
			segmentID := newSegmentID()
			exceptions = append(exceptions, awsxray.Exception{
				ID:      aws.String(hex.EncodeToString(segmentID[:])),
				Type:    aws.String(causeType),
				Remote:  isRemote,
				Message: aws.String(causeMessage),
			})
			// when append causes `exceptions` to outgrow its existing
			// capacity, re-allocation will happen so the place
			// `exception` points to is no longer `exceptions[len(exceptions)-2]`,
			// consequently, we can not write `exception.Cause = newException.ID`
			// below.
			newException := &exceptions[len(exceptions)-1]
			exceptions[len(exceptions)-2].Cause = newException.ID

			exception.Cause = newException.ID
			exception = newException
			// lineIdx is set to the next File line so ready to process it.
			line = lines[lineIdx]
			continue
		}
		lineIdx--
		if lineIdx < 0 {
			break
		}
		line = lines[lineIdx]
	}

	return exceptions
}

func fillJavaScriptStacktrace(stacktrace string, exceptions []awsxray.Exception) []awsxray.Exception {
	r := textproto.NewReader(bufio.NewReader(strings.NewReader(stacktrace)))

	// Skip first line containing top level message
	exception := &exceptions[0]
	_, err := r.ReadLine()
	if err != nil {
		return exceptions
	}
	var line string
	line, err = r.ReadLine()
	if err != nil {
		return exceptions
	}

	exception.Stack = nil
	for {
		if strings.HasPrefix(line, "    at ") {
			parenIdx := strings.IndexByte(line, '(')
			label := ""
			path := ""
			lineIdx := 0
			if parenIdx >= 0 && line[len(line)-1] == ')' {
				label = line[7:parenIdx]
				path = line[parenIdx+1 : len(line)-1]
			} else if parenIdx < 0 {
				label = ""
				path = line[7:]
			}

			colonFirstIdx := strings.IndexByte(path, ':')
			colonSecondIdx := indexOf(path, ':', colonFirstIdx)

			if colonFirstIdx >= 0 && colonSecondIdx >= 0 && colonFirstIdx != colonSecondIdx {
				lineStr := path[colonFirstIdx+1 : colonSecondIdx]
				path = path[0:colonFirstIdx]
				lineIdx, _ = strconv.Atoi(lineStr)
			} else if colonFirstIdx < 0 && strings.Contains(path, "native") {
				path = "native"
			}

			// only append the exception if at least one of the values is not default
			if path != "" || label != "" || lineIdx != 0 {
				stack := awsxray.StackFrame{
					Path:  aws.String(path),
					Label: aws.String(label),
					Line:  aws.Int(lineIdx),
				}
				exception.Stack = append(exception.Stack, stack)
			}
		}
		line, err = r.ReadLine()
		if err != nil {
			break
		}
	}
	return exceptions
}

func fillDotnetStacktrace(stacktrace string, exceptions []awsxray.Exception) []awsxray.Exception {
	r := textproto.NewReader(bufio.NewReader(strings.NewReader(stacktrace)))

	// Skip first line containing top level message
	exception := &exceptions[0]
	_, err := r.ReadLine()
	if err != nil {
		return exceptions
	}
	var line string
	line, err = r.ReadLine()
	if err != nil {
		return exceptions
	}

	exception.Stack = nil
	for {
		line = strings.TrimSpace(line)
		if strings.HasPrefix(line, "at ") {
			index := strings.Index(line, " in ")
			if index >= 0 {
				parts := strings.Split(line, " in ")

				label := parts[0][len("at "):]
				path := parts[1]
				lineNumber := 0

				colonIdx := strings.LastIndexByte(parts[1], ':')
				if colonIdx >= 0 {
					lineStr := path[colonIdx+1:]

					if strings.HasPrefix(lineStr, "line") {
						lineStr = lineStr[5:]
					}
					path = path[0:colonIdx]
					lineNumber, _ = strconv.Atoi(lineStr)
				}

				stack := awsxray.StackFrame{
					Path:  aws.String(path),
					Label: aws.String(label),
					Line:  aws.Int(lineNumber),
				}

				exception.Stack = append(exception.Stack, stack)
			} else {
				idx := strings.LastIndexByte(line, ')')
				if idx >= 0 {
					label := line[len("at ") : idx+1]
					path := ""
					lineNumber := 0

					stack := awsxray.StackFrame{
						Path:  aws.String(path),
						Label: aws.String(label),
						Line:  aws.Int(lineNumber),
					}

					exception.Stack = append(exception.Stack, stack)
				}
			}
		}

		line, err = r.ReadLine()
		if err != nil {
			break
		}
	}
	return exceptions
}

func fillGoStacktrace(stacktrace string, exceptions []awsxray.Exception) []awsxray.Exception {
	var line string
	var label string
	var path string
	var lineNumber int

	plnre := regexp.MustCompile(`([^:\s]+)\:(\d+)`)
	re := regexp.MustCompile(`^goroutine.*\brunning\b.*:$`)

	r := textproto.NewReader(bufio.NewReader(strings.NewReader(stacktrace)))

	// Skip first line containing top level message
	exception := &exceptions[0]
	_, err := r.ReadLine()
	if err != nil {
		return exceptions
	}
	line, err = r.ReadLine()
	if err != nil {
		return exceptions
	}

	exception.Stack = nil
	for {
		match := re.Match([]byte(line))
		if match {
			line, _ = r.ReadLine()
		}

		label = line
		line, _ = r.ReadLine()

		matches := plnre.FindStringSubmatch(line)
		if len(matches) == 3 {
			path = matches[1]
			lineNumber, _ = strconv.Atoi(matches[2])
		}

		stack := awsxray.StackFrame{
			Path:  aws.String(path),
			Label: aws.String(label),
			Line:  aws.Int(lineNumber),
		}

		exception.Stack = append(exception.Stack, stack)

		line, err = r.ReadLine()
		if err != nil {
			break
		}
	}

	return exceptions
}

// indexOf returns position of the first occurrence of a Byte in str starting at pos index.
func indexOf(str string, c byte, pos int) int {
	if pos < 0 {
		return -1
	}
	index := strings.IndexByte(str[pos+1:], c)
	if index > -1 {
		return index + pos + 1
	}
	return -1
}<|MERGE_RESOLUTION|>--- conflicted
+++ resolved
@@ -21,20 +21,12 @@
 
 // ExceptionEventName the name of the exception event.
 // TODO: Remove this when collector defines this semantic convention.
-<<<<<<< HEAD
 const (
 	ExceptionEventName              = "exception"
 	AwsIndividualHTTPEventName      = "HTTP request failure"
 	AwsIndividualHTTPErrorEventType = "aws.http.error.event"
-	AwsIndividualHTTPErrorCodeAttr  = "http.response.status_code"
 	AwsIndividualHTTPErrorMsgAttr   = "aws.http.error_message"
 )
-=======
-const ExceptionEventName = "exception"
-const AwsIndividualHTTPEventName = "HTTP request failure"
-const AwsIndividualHTTPErrorEventType = "aws.http.error.event"
-const AwsIndividualHTTPErrorMsgAttr = "aws.http.error_message"
->>>>>>> d03e737b
 
 func makeCause(span ptrace.Span, attributes map[string]pcommon.Value, resource pcommon.Resource) (isError, isFault, isThrottle bool,
 	filtered map[string]pcommon.Value, cause *awsxray.CauseData,
