--- conflicted
+++ resolved
@@ -21,12 +21,8 @@
 func TestExporter_new(t *testing.T) {
 	t.Run("with valid config", func(t *testing.T) {
 		config := &Config{
-<<<<<<< HEAD
 
 			HTTPClientSettings: confighttp.HTTPClientSettings{
-=======
-			ClientConfig: confighttp.ClientConfig{
->>>>>>> da050524
 				Endpoint: validEndpoint,
 			},
 		}
