# Prometheus Exporter

<!-- status autogenerated section -->
| Status        |           |
| ------------- |-----------|
| Stability     | [beta]: metrics   |
| Distributions | [core], [contrib], [aws], [grafana], [observiq], [redhat], [sumo] |
| Issues        | [![Open issues](https://img.shields.io/github/issues-search/open-telemetry/opentelemetry-collector-contrib?query=is%3Aissue%20is%3Aopen%20label%3Aexporter%2Fprometheus%20&label=open&color=orange&logo=opentelemetry)](https://github.com/open-telemetry/opentelemetry-collector-contrib/issues?q=is%3Aopen+is%3Aissue+label%3Aexporter%2Fprometheus) [![Closed issues](https://img.shields.io/github/issues-search/open-telemetry/opentelemetry-collector-contrib?query=is%3Aissue%20is%3Aclosed%20label%3Aexporter%2Fprometheus%20&label=closed&color=blue&logo=opentelemetry)](https://github.com/open-telemetry/opentelemetry-collector-contrib/issues?q=is%3Aclosed+is%3Aissue+label%3Aexporter%2Fprometheus) |
| [Code Owners](https://github.com/open-telemetry/opentelemetry-collector-contrib/blob/main/CONTRIBUTING.md#becoming-a-code-owner)    | [@Aneurysm9](https://www.github.com/Aneurysm9) |

[beta]: https://github.com/open-telemetry/opentelemetry-collector#beta
[core]: https://github.com/open-telemetry/opentelemetry-collector-releases/tree/main/distributions/otelcol
[contrib]: https://github.com/open-telemetry/opentelemetry-collector-releases/tree/main/distributions/otelcol-contrib
[aws]: https://github.com/aws-observability/aws-otel-collector
[grafana]: https://github.com/grafana/agent
[observiq]: https://github.com/observIQ/observiq-otel-collector
[redhat]: https://github.com/os-observability/redhat-opentelemetry-collector
[sumo]: https://github.com/SumoLogic/sumologic-otel-collector
<!-- end autogenerated section -->

Exports data in the [Prometheus format](https://prometheus.io/docs/concepts/data_model/), which allows it to be scraped by a [Prometheus](https://prometheus.io/) server.

## Getting Started

The following settings are required:

- `endpoint` (no default): the address on which metrics will be exposed, using path `/metrics`. For full list of `HTTPServerSettings` refer [here](https://github.com/open-telemetry/opentelemetry-collector/tree/main/config/confighttp).

The following settings can be optionally configured:

- `const_labels` (no default): key/values that are applied for every exported metric.
- `namespace` (no default): if set, exports metrics under the provided value.
- `send_timestamps` (default = `false`): if true, sends the timestamp of the underlying metric sample in the response.
- `metric_expiration` (default = `5m`): defines how long metrics are exposed without updates
- `resource_to_telemetry_conversion`
  - `enabled` (default = false): If `enabled` is `true`, all the resource attributes will be converted to metric labels by default.
- `enable_open_metrics`: (default = `false`): If true, metrics will be exported using the OpenMetrics format. Exemplars are only exported in the OpenMetrics format, and only for histogram and monotonic sum (i.e. counter) metrics.
- `add_metric_suffixes`: (default = `true`): If false, addition of type and unit suffixes is disabled.

Example:

```yaml
exporters:
  prometheus:
    endpoint: "1.2.3.4:1234"
    tls:
      ca_file: "/path/to/ca.pem"
      cert_file: "/path/to/cert.pem"
      key_file: "/path/to/key.pem"
    namespace: test-space
    const_labels:
      label1: value1
      "another label": spaced value
    send_timestamps: true
    metric_expiration: 180m
    enable_open_metrics: true
    add_metric_suffixes: false
    resource_to_telemetry_conversion:
      enabled: true
```

Given the example, metrics will be available at `https://1.2.3.4:1234/metrics`.

## Metric names and labels normalization

OpenTelemetry metric names and attributes are normalized to be compliant with Prometheus naming rules. [Details on this normalization process are described in the Prometheus translator module](../../pkg/translator/prometheus/).

## Setting resource attributes as metric labels

By default, resource attributes are added to a special metric called `target_info`. To select and group by metrics by resource attributes, you [need to do join on `target_info`](https://prometheus.io/docs/prometheus/latest/querying/operators/#many-to-one-and-one-to-many-vector-matches). For example, to select metrics with `k8s_namespace_name` attribute equal to `my-namespace`:

```promql
app_ads_ad_requests_total * on (job, instance) group_left target_info{k8s_namespace_name="my-namespace"}
```

Or to group by a particular attribute (for ex. `k8s_namespace_name`):

```promql
sum by (k8s_namespace_name) (app_ads_ad_requests_total * on (job, instance) group_left(k8s_namespace_name) target_info)
```

This is not a common pattern, and we recommend copying the most common resource attributes into metric labels. You can do this through the transform processor:

```yaml
processor:
  transform:
    metric_statements:
<<<<<<< HEAD
      - context: metric
        statements:
        - set(attributes["namespace"], resource.attributes["k8s_namespace_name"])
        - set(attributes["container"], resource.attributes["k8s.container.name"])
        - set(attributes["pod"], resource.attributes["k8s.pod.name"])
        - set(attributes["cluster"], resource.attributes["k8s.cluster.name"])
=======
      - context: datapoint
        statements:
        - set(attributes["namespace"], resource.attributes["k8s.namespace.name"])
        - set(attributes["container"], resource.attributes["k8s.container.name"])
        - set(attributes["pod"], resource.attributes["k8s.pod.name"])
>>>>>>> 592374af
```

After this, grouping or selecting becomes as simple as:

```promql
app_ads_ad_requests_total{namespace="my-namespace"}

sum by (namespace) (app_ads_ad_requests_total)
```<|MERGE_RESOLUTION|>--- conflicted
+++ resolved
@@ -85,20 +85,11 @@
 processor:
   transform:
     metric_statements:
-<<<<<<< HEAD
-      - context: metric
-        statements:
-        - set(attributes["namespace"], resource.attributes["k8s_namespace_name"])
-        - set(attributes["container"], resource.attributes["k8s.container.name"])
-        - set(attributes["pod"], resource.attributes["k8s.pod.name"])
-        - set(attributes["cluster"], resource.attributes["k8s.cluster.name"])
-=======
       - context: datapoint
         statements:
         - set(attributes["namespace"], resource.attributes["k8s.namespace.name"])
         - set(attributes["container"], resource.attributes["k8s.container.name"])
         - set(attributes["pod"], resource.attributes["k8s.pod.name"])
->>>>>>> 592374af
 ```
 
 After this, grouping or selecting becomes as simple as:
