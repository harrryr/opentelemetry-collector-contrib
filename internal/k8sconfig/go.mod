module github.com/open-telemetry/opentelemetry-collector-contrib/internal/k8sconfig

go 1.20

require (
	github.com/openshift/client-go v0.0.0-20210521082421-73d9475a9142
<<<<<<< HEAD
	k8s.io/apimachinery v0.28.1
	k8s.io/client-go v0.28.1
=======
	k8s.io/apimachinery v0.28.3
	k8s.io/client-go v0.28.3
>>>>>>> 592374af
)

require (
	github.com/davecgh/go-spew v1.1.1 // indirect
	github.com/emicklei/go-restful/v3 v3.9.0 // indirect
	github.com/go-logr/logr v1.2.4 // indirect
	github.com/go-openapi/jsonpointer v0.19.6 // indirect
	github.com/go-openapi/jsonreference v0.20.2 // indirect
	github.com/go-openapi/swag v0.22.3 // indirect
	github.com/gogo/protobuf v1.3.2 // indirect
	github.com/golang/protobuf v1.5.3 // indirect
	github.com/google/gnostic-models v0.6.8 // indirect
<<<<<<< HEAD
	github.com/google/go-cmp v0.5.9 // indirect
	github.com/google/gofuzz v1.2.0 // indirect
	github.com/google/uuid v1.3.1 // indirect
=======
	github.com/google/go-cmp v0.6.0 // indirect
	github.com/google/gofuzz v1.2.0 // indirect
	github.com/google/uuid v1.4.0 // indirect
>>>>>>> 592374af
	github.com/imdario/mergo v0.3.11 // indirect
	github.com/josharian/intern v1.0.0 // indirect
	github.com/json-iterator/go v1.1.12 // indirect
	github.com/mailru/easyjson v0.7.7 // indirect
	github.com/modern-go/concurrent v0.0.0-20180306012644-bacd9c7ef1dd // indirect
	github.com/modern-go/reflect2 v1.0.2 // indirect
	github.com/munnerz/goautoneg v0.0.0-20191010083416-a7dc8b61c822 // indirect
	github.com/openshift/api v3.9.0+incompatible // indirect
	github.com/spf13/pflag v1.0.5 // indirect
<<<<<<< HEAD
	golang.org/x/net v0.14.0 // indirect
	golang.org/x/oauth2 v0.11.0 // indirect
	golang.org/x/sys v0.12.0 // indirect
	golang.org/x/term v0.11.0 // indirect
	golang.org/x/text v0.13.0 // indirect
	golang.org/x/time v0.3.0 // indirect
=======
	golang.org/x/net v0.18.0 // indirect
	golang.org/x/oauth2 v0.14.0 // indirect
	golang.org/x/sys v0.14.0 // indirect
	golang.org/x/term v0.14.0 // indirect
	golang.org/x/text v0.14.0 // indirect
	golang.org/x/time v0.4.0 // indirect
>>>>>>> 592374af
	google.golang.org/appengine v1.6.7 // indirect
	google.golang.org/protobuf v1.31.0 // indirect
	gopkg.in/inf.v0 v0.9.1 // indirect
	gopkg.in/yaml.v2 v2.4.0 // indirect
	gopkg.in/yaml.v3 v3.0.1 // indirect
<<<<<<< HEAD
	k8s.io/api v0.28.1 // indirect
=======
	k8s.io/api v0.28.3 // indirect
>>>>>>> 592374af
	k8s.io/klog/v2 v2.100.1 // indirect
	k8s.io/kube-openapi v0.0.0-20230717233707-2695361300d9 // indirect
	k8s.io/utils v0.0.0-20230406110748-d93618cff8a2 // indirect
	sigs.k8s.io/json v0.0.0-20221116044647-bc3834ca7abd // indirect
	sigs.k8s.io/structured-merge-diff/v4 v4.2.3 // indirect
	sigs.k8s.io/yaml v1.3.0 // indirect
)

// openshift removed all tags from their repo, use the pseudoversion from the release-3.9 branch HEAD
replace github.com/openshift/api v3.9.0+incompatible => github.com/openshift/api v0.0.0-20180801171038-322a19404e37

retract (
	v0.76.2
	v0.76.1
	v0.65.0
)<|MERGE_RESOLUTION|>--- conflicted
+++ resolved
@@ -4,13 +4,8 @@
 
 require (
 	github.com/openshift/client-go v0.0.0-20210521082421-73d9475a9142
-<<<<<<< HEAD
-	k8s.io/apimachinery v0.28.1
-	k8s.io/client-go v0.28.1
-=======
 	k8s.io/apimachinery v0.28.3
 	k8s.io/client-go v0.28.3
->>>>>>> 592374af
 )
 
 require (
@@ -23,15 +18,9 @@
 	github.com/gogo/protobuf v1.3.2 // indirect
 	github.com/golang/protobuf v1.5.3 // indirect
 	github.com/google/gnostic-models v0.6.8 // indirect
-<<<<<<< HEAD
-	github.com/google/go-cmp v0.5.9 // indirect
-	github.com/google/gofuzz v1.2.0 // indirect
-	github.com/google/uuid v1.3.1 // indirect
-=======
 	github.com/google/go-cmp v0.6.0 // indirect
 	github.com/google/gofuzz v1.2.0 // indirect
 	github.com/google/uuid v1.4.0 // indirect
->>>>>>> 592374af
 	github.com/imdario/mergo v0.3.11 // indirect
 	github.com/josharian/intern v1.0.0 // indirect
 	github.com/json-iterator/go v1.1.12 // indirect
@@ -41,31 +30,18 @@
 	github.com/munnerz/goautoneg v0.0.0-20191010083416-a7dc8b61c822 // indirect
 	github.com/openshift/api v3.9.0+incompatible // indirect
 	github.com/spf13/pflag v1.0.5 // indirect
-<<<<<<< HEAD
-	golang.org/x/net v0.14.0 // indirect
-	golang.org/x/oauth2 v0.11.0 // indirect
-	golang.org/x/sys v0.12.0 // indirect
-	golang.org/x/term v0.11.0 // indirect
-	golang.org/x/text v0.13.0 // indirect
-	golang.org/x/time v0.3.0 // indirect
-=======
 	golang.org/x/net v0.18.0 // indirect
 	golang.org/x/oauth2 v0.14.0 // indirect
 	golang.org/x/sys v0.14.0 // indirect
 	golang.org/x/term v0.14.0 // indirect
 	golang.org/x/text v0.14.0 // indirect
 	golang.org/x/time v0.4.0 // indirect
->>>>>>> 592374af
 	google.golang.org/appengine v1.6.7 // indirect
 	google.golang.org/protobuf v1.31.0 // indirect
 	gopkg.in/inf.v0 v0.9.1 // indirect
 	gopkg.in/yaml.v2 v2.4.0 // indirect
 	gopkg.in/yaml.v3 v3.0.1 // indirect
-<<<<<<< HEAD
-	k8s.io/api v0.28.1 // indirect
-=======
 	k8s.io/api v0.28.3 // indirect
->>>>>>> 592374af
 	k8s.io/klog/v2 v2.100.1 // indirect
 	k8s.io/kube-openapi v0.0.0-20230717233707-2695361300d9 // indirect
 	k8s.io/utils v0.0.0-20230406110748-d93618cff8a2 // indirect
