// Copyright The OpenTelemetry Authors
// SPDX-License-Identifier: Apache-2.0

package cwlogs

import (
	"errors"
	"fmt"
	"net/http"
	"testing"

	"github.com/aws/aws-sdk-go/aws"
	"github.com/aws/aws-sdk-go/aws/awserr"
	"github.com/aws/aws-sdk-go/aws/client/metadata"
	"github.com/aws/aws-sdk-go/aws/request"
	"github.com/aws/aws-sdk-go/aws/session"
	"github.com/aws/aws-sdk-go/service/cloudwatchlogs"
	"github.com/aws/aws-sdk-go/service/cloudwatchlogs/cloudwatchlogsiface"
	"github.com/stretchr/testify/assert"
	"github.com/stretchr/testify/mock"
	"go.opentelemetry.io/collector/component"
	"go.uber.org/zap"
)

func newAlwaysPassMockLogClient(putLogEventsFunc func(args mock.Arguments)) *Client {
	logger := zap.NewNop()
	svc := new(mockCloudWatchLogsClient)

	svc.On("PutLogEvents", mock.Anything).Return(
		&cloudwatchlogs.PutLogEventsOutput{
			NextSequenceToken: &expectedNextSequenceToken,
		},
		nil).Run(putLogEventsFunc)

	svc.On("CreateLogGroup", mock.Anything).Return(new(cloudwatchlogs.CreateLogGroupOutput), nil)

	svc.On("CreateLogStream", mock.Anything).Return(new(cloudwatchlogs.CreateLogStreamOutput), nil)

	svc.On("DescribeLogStreams", mock.Anything).Return(
		&cloudwatchlogs.DescribeLogStreamsOutput{
			LogStreams: []*cloudwatchlogs.LogStream{{UploadSequenceToken: &expectedNextSequenceToken}},
		},
		nil)
	return newCloudWatchLogClient(svc, 0, nil, logger)
}

type mockCloudWatchLogsClient struct {
	cloudwatchlogsiface.CloudWatchLogsAPI
	mock.Mock
}

func (svc *mockCloudWatchLogsClient) PutLogEvents(input *cloudwatchlogs.PutLogEventsInput) (*cloudwatchlogs.PutLogEventsOutput, error) {
	args := svc.Called(input)
	return args.Get(0).(*cloudwatchlogs.PutLogEventsOutput), args.Error(1)
}

func (svc *mockCloudWatchLogsClient) CreateLogGroup(input *cloudwatchlogs.CreateLogGroupInput) (*cloudwatchlogs.CreateLogGroupOutput, error) {
	args := svc.Called(input)
	return args.Get(0).(*cloudwatchlogs.CreateLogGroupOutput), args.Error(1)
}

func (svc *mockCloudWatchLogsClient) CreateLogStream(input *cloudwatchlogs.CreateLogStreamInput) (*cloudwatchlogs.CreateLogStreamOutput, error) {
	args := svc.Called(input)
	return args.Get(0).(*cloudwatchlogs.CreateLogStreamOutput), args.Error(1)
}

func (svc *mockCloudWatchLogsClient) DescribeLogStreams(input *cloudwatchlogs.DescribeLogStreamsInput) (*cloudwatchlogs.DescribeLogStreamsOutput, error) {
	args := svc.Called(input)
	return args.Get(0).(*cloudwatchlogs.DescribeLogStreamsOutput), args.Error(1)
}

func (svc *mockCloudWatchLogsClient) PutRetentionPolicy(input *cloudwatchlogs.PutRetentionPolicyInput) (*cloudwatchlogs.PutRetentionPolicyOutput, error) {
	args := svc.Called(input)
	return args.Get(0).(*cloudwatchlogs.PutRetentionPolicyOutput), args.Error(1)
}

func (svc *mockCloudWatchLogsClient) TagResource(input *cloudwatchlogs.TagResourceInput) (*cloudwatchlogs.TagResourceOutput, error) {
	args := svc.Called(input)
	return args.Get(0).(*cloudwatchlogs.TagResourceOutput), args.Error(1)
}

// Tests
var (
	previousSequenceToken     = "0000"
	expectedNextSequenceToken = "1111"
	logGroup                  = "logGroup"
	logStreamName             = "logStream"
	emptySequenceToken        = ""
)

func TestPutLogEvents_HappyCase(t *testing.T) {
	logger := zap.NewNop()
	svc := new(mockCloudWatchLogsClient)
	putLogEventsInput := &cloudwatchlogs.PutLogEventsInput{
		LogGroupName:  &logGroup,
		LogStreamName: &logStreamName,
		SequenceToken: &previousSequenceToken,
	}
	putLogEventsOutput := &cloudwatchlogs.PutLogEventsOutput{
		NextSequenceToken: &expectedNextSequenceToken,
	}

	svc.On("PutLogEvents", putLogEventsInput).Return(putLogEventsOutput, nil)

	client := newCloudWatchLogClient(svc, 0, nil, logger)
	err := client.PutLogEvents(putLogEventsInput, defaultRetryCount)

	svc.AssertExpectations(t)
	assert.NoError(t, err)
}

func TestPutLogEvents_HappyCase_SomeRejectedInfo(t *testing.T) {
	logger := zap.NewNop()
	svc := new(mockCloudWatchLogsClient)
	putLogEventsInput := &cloudwatchlogs.PutLogEventsInput{
		LogGroupName:  &logGroup,
		LogStreamName: &logStreamName,
		SequenceToken: &previousSequenceToken,
	}
	rejectedLogEventsInfo := &cloudwatchlogs.RejectedLogEventsInfo{
		ExpiredLogEventEndIndex:  aws.Int64(1),
		TooNewLogEventStartIndex: aws.Int64(2),
		TooOldLogEventEndIndex:   aws.Int64(3),
	}
	putLogEventsOutput := &cloudwatchlogs.PutLogEventsOutput{
		NextSequenceToken:     &expectedNextSequenceToken,
		RejectedLogEventsInfo: rejectedLogEventsInfo,
	}

	svc.On("PutLogEvents", putLogEventsInput).Return(putLogEventsOutput, nil)

	client := newCloudWatchLogClient(svc, 0, nil, logger)
	err := client.PutLogEvents(putLogEventsInput, defaultRetryCount)

	svc.AssertExpectations(t)
	assert.NoError(t, err)
}

func TestPutLogEvents_NonAWSError(t *testing.T) {
	logger := zap.NewNop()
	svc := new(mockCloudWatchLogsClient)
	putLogEventsInput := &cloudwatchlogs.PutLogEventsInput{
		LogGroupName:  &logGroup,
		LogStreamName: &logStreamName,
		SequenceToken: &previousSequenceToken,
	}
	putLogEventsOutput := &cloudwatchlogs.PutLogEventsOutput{
		NextSequenceToken: &expectedNextSequenceToken,
	}

	svc.On("PutLogEvents", putLogEventsInput).Return(putLogEventsOutput, errors.New("some random error")).Once()

	client := newCloudWatchLogClient(svc, 0, nil, logger)
	err := client.PutLogEvents(putLogEventsInput, defaultRetryCount)

	svc.AssertExpectations(t)
	assert.Error(t, err)
}

func TestPutLogEvents_InvalidParameterException(t *testing.T) {
	logger := zap.NewNop()
	svc := new(mockCloudWatchLogsClient)
	putLogEventsInput := &cloudwatchlogs.PutLogEventsInput{
		LogGroupName:  &logGroup,
		LogStreamName: &logStreamName,
		SequenceToken: &previousSequenceToken,
	}
	putLogEventsOutput := &cloudwatchlogs.PutLogEventsOutput{
		NextSequenceToken: &expectedNextSequenceToken,
	}

	invalidParameterException := &cloudwatchlogs.InvalidParameterException{}
	svc.On("PutLogEvents", putLogEventsInput).Return(putLogEventsOutput, invalidParameterException).Once()

	client := newCloudWatchLogClient(svc, 0, nil, logger)
	err := client.PutLogEvents(putLogEventsInput, defaultRetryCount)

	svc.AssertExpectations(t)
	assert.Error(t, err)
}

func TestPutLogEvents_OperationAbortedException(t *testing.T) {
	logger := zap.NewNop()
	svc := new(mockCloudWatchLogsClient)
	putLogEventsInput := &cloudwatchlogs.PutLogEventsInput{
		LogGroupName:  &logGroup,
		LogStreamName: &logStreamName,
		SequenceToken: &previousSequenceToken,
	}
	putLogEventsOutput := &cloudwatchlogs.PutLogEventsOutput{
		NextSequenceToken: &expectedNextSequenceToken,
	}

	operationAbortedException := &cloudwatchlogs.OperationAbortedException{}
	svc.On("PutLogEvents", putLogEventsInput).Return(putLogEventsOutput, operationAbortedException).Once()

	client := newCloudWatchLogClient(svc, 0, nil, logger)
	err := client.PutLogEvents(putLogEventsInput, defaultRetryCount)

	svc.AssertExpectations(t)
	assert.Error(t, err)
}

func TestPutLogEvents_ServiceUnavailableException(t *testing.T) {
	logger := zap.NewNop()
	svc := new(mockCloudWatchLogsClient)
	putLogEventsInput := &cloudwatchlogs.PutLogEventsInput{
		LogGroupName:  &logGroup,
		LogStreamName: &logStreamName,
		SequenceToken: &previousSequenceToken,
	}
	putLogEventsOutput := &cloudwatchlogs.PutLogEventsOutput{
		NextSequenceToken: &expectedNextSequenceToken,
	}

	serviceUnavailableException := &cloudwatchlogs.ServiceUnavailableException{}
	svc.On("PutLogEvents", putLogEventsInput).Return(putLogEventsOutput, serviceUnavailableException).Once()

	client := newCloudWatchLogClient(svc, 0, nil, logger)
	err := client.PutLogEvents(putLogEventsInput, defaultRetryCount)

	svc.AssertExpectations(t)
	assert.Error(t, err)
}

func TestPutLogEvents_UnknownException(t *testing.T) {
	logger := zap.NewNop()
	svc := new(mockCloudWatchLogsClient)
	putLogEventsInput := &cloudwatchlogs.PutLogEventsInput{
		LogGroupName:  &logGroup,
		LogStreamName: &logStreamName,
		SequenceToken: &previousSequenceToken,
	}
	putLogEventsOutput := &cloudwatchlogs.PutLogEventsOutput{
		NextSequenceToken: &expectedNextSequenceToken,
	}

	unknownException := awserr.New("unknownException", "", nil)
	svc.On("PutLogEvents", putLogEventsInput).Return(putLogEventsOutput, unknownException).Once()

	client := newCloudWatchLogClient(svc, 0, nil, logger)
	err := client.PutLogEvents(putLogEventsInput, defaultRetryCount)

	svc.AssertExpectations(t)
	assert.Error(t, err)
}

func TestPutLogEvents_ThrottlingException(t *testing.T) {
	logger := zap.NewNop()
	svc := new(mockCloudWatchLogsClient)
	putLogEventsInput := &cloudwatchlogs.PutLogEventsInput{
		LogGroupName:  &logGroup,
		LogStreamName: &logStreamName,
		SequenceToken: &previousSequenceToken,
	}
	putLogEventsOutput := &cloudwatchlogs.PutLogEventsOutput{
		NextSequenceToken: &expectedNextSequenceToken,
	}

	throttlingException := awserr.New(errCodeThrottlingException, "", nil)
	svc.On("PutLogEvents", putLogEventsInput).Return(putLogEventsOutput, throttlingException).Once()

	client := newCloudWatchLogClient(svc, 0, nil, logger)
	err := client.PutLogEvents(putLogEventsInput, defaultRetryCount)

	svc.AssertExpectations(t)
	assert.Error(t, err)
}

func TestPutLogEvents_ResourceNotFoundException(t *testing.T) {
	logger := zap.NewNop()
	svc := new(mockCloudWatchLogsClient)
	putLogEventsInput := &cloudwatchlogs.PutLogEventsInput{
		LogGroupName:  &logGroup,
		LogStreamName: &logStreamName,
		SequenceToken: &emptySequenceToken,
	}

	putLogEventsOutput := &cloudwatchlogs.PutLogEventsOutput{
		NextSequenceToken: &expectedNextSequenceToken,
	}
	awsErr := &cloudwatchlogs.ResourceNotFoundException{}

	svc.On("PutLogEvents", putLogEventsInput).Return(putLogEventsOutput, awsErr).Once()

	svc.On("CreateLogStream",
		&cloudwatchlogs.CreateLogStreamInput{LogGroupName: &logGroup, LogStreamName: &logStreamName}).Return(new(cloudwatchlogs.CreateLogStreamOutput), nil).Once()

	svc.On("PutLogEvents", putLogEventsInput).Return(putLogEventsOutput, nil).Once()

	client := newCloudWatchLogClient(svc, 0, nil, logger)
	err := client.PutLogEvents(putLogEventsInput, defaultRetryCount)

	svc.AssertExpectations(t)
	assert.NoError(t, err)
}

func TestLogRetention_NeverExpire(t *testing.T) {
	logger := zap.NewNop()
	svc := new(mockCloudWatchLogsClient)
	putLogEventsInput := &cloudwatchlogs.PutLogEventsInput{
		LogGroupName:  &logGroup,
		LogStreamName: &logStreamName,
		SequenceToken: &emptySequenceToken,
	}

	putLogEventsOutput := &cloudwatchlogs.PutLogEventsOutput{
		NextSequenceToken: &expectedNextSequenceToken,
	}
	awsErr := &cloudwatchlogs.ResourceNotFoundException{}

	svc.On("PutLogEvents", putLogEventsInput).Return(putLogEventsOutput, awsErr).Once()

	svc.On("CreateLogStream",
		&cloudwatchlogs.CreateLogStreamInput{LogGroupName: &logGroup, LogStreamName: &logStreamName}).Return(new(cloudwatchlogs.CreateLogStreamOutput), awsErr).Once()

	svc.On("CreateLogGroup",
		&cloudwatchlogs.CreateLogGroupInput{LogGroupName: &logGroup}).Return(new(cloudwatchlogs.CreateLogGroupOutput), nil).Once()

	// PutRetentionPolicy is not called because it is set to 0

	svc.On("CreateLogStream",
		&cloudwatchlogs.CreateLogStreamInput{LogGroupName: &logGroup, LogStreamName: &logStreamName}).Return(new(cloudwatchlogs.CreateLogStreamOutput), nil).Once()

	svc.On("PutLogEvents", putLogEventsInput).Return(putLogEventsOutput, nil).Once()

	client := newCloudWatchLogClient(svc, 0, nil, logger)
	err := client.PutLogEvents(putLogEventsInput, defaultRetryCount)

	svc.AssertExpectations(t)
	assert.NoError(t, err)
}

func TestLogRetention_RetentionDaysInputted(t *testing.T) {
	logger := zap.NewNop()
	svc := new(mockCloudWatchLogsClient)
	putLogEventsInput := &cloudwatchlogs.PutLogEventsInput{
		LogGroupName:  &logGroup,
		LogStreamName: &logStreamName,
		SequenceToken: &emptySequenceToken,
	}

	putLogEventsOutput := &cloudwatchlogs.PutLogEventsOutput{
		NextSequenceToken: &expectedNextSequenceToken,
	}
	awsErr := &cloudwatchlogs.ResourceNotFoundException{}

	svc.On("PutLogEvents", putLogEventsInput).Return(putLogEventsOutput, awsErr).Once()

	svc.On("CreateLogStream",
		&cloudwatchlogs.CreateLogStreamInput{LogGroupName: &logGroup, LogStreamName: &logStreamName}).Return(new(cloudwatchlogs.CreateLogStreamOutput), awsErr).Once()

	svc.On("CreateLogGroup",
		&cloudwatchlogs.CreateLogGroupInput{LogGroupName: &logGroup}).Return(new(cloudwatchlogs.CreateLogGroupOutput), nil).Once()

	svc.On("PutRetentionPolicy",
		&cloudwatchlogs.PutRetentionPolicyInput{LogGroupName: &logGroup, RetentionInDays: aws.Int64(365)}).Return(new(cloudwatchlogs.PutRetentionPolicyOutput), nil).Once()

	svc.On("CreateLogStream",
		&cloudwatchlogs.CreateLogStreamInput{LogGroupName: &logGroup, LogStreamName: &logStreamName}).Return(new(cloudwatchlogs.CreateLogStreamOutput), nil).Once()

	svc.On("PutLogEvents", putLogEventsInput).Return(putLogEventsOutput, nil).Once()

	client := newCloudWatchLogClient(svc, 365, nil, logger)
	err := client.PutLogEvents(putLogEventsInput, defaultRetryCount)

	svc.AssertExpectations(t)
	assert.NoError(t, err)
}

func TestSetTags_NotCalled(t *testing.T) {
	logger := zap.NewNop()
	svc := new(mockCloudWatchLogsClient)
	putLogEventsInput := &cloudwatchlogs.PutLogEventsInput{
		LogGroupName:  &logGroup,
		LogStreamName: &logStreamName,
		SequenceToken: &emptySequenceToken,
	}

	putLogEventsOutput := &cloudwatchlogs.PutLogEventsOutput{
		NextSequenceToken: &expectedNextSequenceToken,
	}
	awsErr := &cloudwatchlogs.ResourceNotFoundException{}

	svc.On("PutLogEvents", putLogEventsInput).Return(putLogEventsOutput, awsErr).Once()

	svc.On("CreateLogStream",
		&cloudwatchlogs.CreateLogStreamInput{LogGroupName: &logGroup, LogStreamName: &logStreamName}).Return(new(cloudwatchlogs.CreateLogStreamOutput), awsErr).Once()

	// Tags not added because it is not set

	svc.On("CreateLogGroup",
		&cloudwatchlogs.CreateLogGroupInput{LogGroupName: &logGroup}).Return(new(cloudwatchlogs.CreateLogGroupOutput), nil).Once()

	svc.On("CreateLogStream",
		&cloudwatchlogs.CreateLogStreamInput{LogGroupName: &logGroup, LogStreamName: &logStreamName}).Return(new(cloudwatchlogs.CreateLogStreamOutput), nil).Once()

	svc.On("PutLogEvents", putLogEventsInput).Return(putLogEventsOutput, nil).Once()

	client := newCloudWatchLogClient(svc, 0, nil, logger)
	err := client.PutLogEvents(putLogEventsInput, defaultRetryCount)

	svc.AssertExpectations(t)
	assert.NoError(t, err)
}

func TestSetTags_Called(t *testing.T) {
	logger := zap.NewNop()
	svc := new(mockCloudWatchLogsClient)
	putLogEventsInput := &cloudwatchlogs.PutLogEventsInput{
		LogGroupName:  &logGroup,
		LogStreamName: &logStreamName,
		SequenceToken: &emptySequenceToken,
	}

	putLogEventsOutput := &cloudwatchlogs.PutLogEventsOutput{
		NextSequenceToken: &expectedNextSequenceToken,
	}
	awsErr := &cloudwatchlogs.ResourceNotFoundException{}

	avalue := "avalue"
	sampleTags := map[string]*string{"akey": &avalue}

	svc.On("PutLogEvents", putLogEventsInput).Return(putLogEventsOutput, awsErr).Once()

	svc.On("CreateLogStream",
		&cloudwatchlogs.CreateLogStreamInput{LogGroupName: &logGroup, LogStreamName: &logStreamName}).Return(new(cloudwatchlogs.CreateLogStreamOutput), awsErr).Once()

	svc.On("CreateLogGroup",
		&cloudwatchlogs.CreateLogGroupInput{LogGroupName: &logGroup, Tags: sampleTags}).Return(new(cloudwatchlogs.CreateLogGroupOutput), nil).Once()

	svc.On("CreateLogStream",
		&cloudwatchlogs.CreateLogStreamInput{LogGroupName: &logGroup, LogStreamName: &logStreamName}).Return(new(cloudwatchlogs.CreateLogStreamOutput), nil).Once()

	svc.On("PutLogEvents", putLogEventsInput).Return(putLogEventsOutput, nil).Once()

	client := newCloudWatchLogClient(svc, 0, sampleTags, logger)
	err := client.PutLogEvents(putLogEventsInput, defaultRetryCount)

	svc.AssertExpectations(t)
	assert.NoError(t, err)
}

func TestPutLogEvents_AllRetriesFail(t *testing.T) {
	logger := zap.NewNop()
	svc := new(mockCloudWatchLogsClient)
	putLogEventsInput := &cloudwatchlogs.PutLogEventsInput{
		LogGroupName:  &logGroup,
		LogStreamName: &logStreamName,
		SequenceToken: &emptySequenceToken,
	}

	putLogEventsOutput := &cloudwatchlogs.PutLogEventsOutput{
		NextSequenceToken: nil,
	}
	awsErr := &cloudwatchlogs.ResourceNotFoundException{}

	svc.On("PutLogEvents", putLogEventsInput).Return(putLogEventsOutput, awsErr).Twice()

	svc.On("CreateLogStream",
		&cloudwatchlogs.CreateLogStreamInput{LogGroupName: &logGroup, LogStreamName: &logStreamName}).Return(new(cloudwatchlogs.CreateLogStreamOutput), nil).Twice()

	client := newCloudWatchLogClient(svc, 0, nil, logger)
	err := client.PutLogEvents(putLogEventsInput, defaultRetryCount)

	svc.AssertExpectations(t)
	assert.Error(t, err)
}

func TestCreateStream_HappyCase(t *testing.T) {
	logger := zap.NewNop()
	svc := new(mockCloudWatchLogsClient)

	svc.On("CreateLogStream",
		&cloudwatchlogs.CreateLogStreamInput{LogGroupName: &logGroup, LogStreamName: &logStreamName}).Return(new(cloudwatchlogs.CreateLogStreamOutput), nil)

	client := newCloudWatchLogClient(svc, 0, nil, logger)
	err := client.CreateStream(&logGroup, &logStreamName)

	svc.AssertExpectations(t)
	assert.NoError(t, err)
}

func TestCreateStream_CreateLogStream_ResourceAlreadyExists(t *testing.T) {
	logger := zap.NewNop()
	svc := new(mockCloudWatchLogsClient)

	resourceAlreadyExistsException := &cloudwatchlogs.ResourceAlreadyExistsException{}
	svc.On("CreateLogStream",
		&cloudwatchlogs.CreateLogStreamInput{LogGroupName: &logGroup, LogStreamName: &logStreamName}).Return(
		new(cloudwatchlogs.CreateLogStreamOutput), resourceAlreadyExistsException)

	client := newCloudWatchLogClient(svc, 0, nil, logger)
	err := client.CreateStream(&logGroup, &logStreamName)

	svc.AssertExpectations(t)
	assert.NoError(t, err)
}

func TestCreateStream_CreateLogStream_ResourceNotFound(t *testing.T) {
	logger := zap.NewNop()
	svc := new(mockCloudWatchLogsClient)

	resourceNotFoundException := &cloudwatchlogs.ResourceNotFoundException{}
	svc.On("CreateLogStream",
		&cloudwatchlogs.CreateLogStreamInput{LogGroupName: &logGroup, LogStreamName: &logStreamName}).Return(
		new(cloudwatchlogs.CreateLogStreamOutput), resourceNotFoundException).Once()

	svc.On("CreateLogGroup",
		&cloudwatchlogs.CreateLogGroupInput{LogGroupName: &logGroup}).Return(
		new(cloudwatchlogs.CreateLogGroupOutput), nil)

	svc.On("CreateLogStream",
		&cloudwatchlogs.CreateLogStreamInput{LogGroupName: &logGroup, LogStreamName: &logStreamName}).Return(
		new(cloudwatchlogs.CreateLogStreamOutput), nil).Once()

	client := newCloudWatchLogClient(svc, 0, nil, logger)
	err := client.CreateStream(&logGroup, &logStreamName)

	svc.AssertExpectations(t)
	assert.NoError(t, err)
}

type UnknownError struct {
	otherField string
}

func (err *UnknownError) Error() string {
	return "Error"
}

func (err *UnknownError) Code() string {
	return "Code"
}

func (err *UnknownError) Message() string {
	return "Message"
}

func (err *UnknownError) OrigErr() error {
	return fmt.Errorf("OrigErr")
}

func TestLogUnknownError(t *testing.T) {
	err := &UnknownError{
		otherField: "otherFieldValue",
	}
	actualLog := fmt.Sprintf("E! cloudwatchlogs: code: %s, message: %s, original error: %+v, %#v", err.Code(), err.Message(), err.OrigErr(), err)
	expectedLog := "E! cloudwatchlogs: code: Code, message: Message, original error: OrigErr, &cwlogs.UnknownError{otherField:\"otherFieldValue\"}"
	assert.Equal(t, expectedLog, actualLog)
}

func TestUserAgent(t *testing.T) {
	logger := zap.NewNop()
	tests := []struct {
		name                 string
		buildInfo            component.BuildInfo
		logGroupName         string
<<<<<<< HEAD
		userAgentOption      UserAgentOption
=======
		clientOptions        []ClientOption
>>>>>>> a4900832
		expectedUserAgentStr string
	}{
		{
			"emptyLogGroupAndEmptyClientOptions",
			component.BuildInfo{Command: "opentelemetry-collector-contrib", Version: "1.0"},
			"",
			[]ClientOption{},
			fmt.Sprintf("opentelemetry-collector-contrib/1.0 (%s)", expectedComponentName),
		},
		{
			"emptyLogGroupWithEmptyUserAgentExtras",
			component.BuildInfo{Command: "opentelemetry-collector-contrib", Version: "1.0"},
			"",
<<<<<<< HEAD
			WithEnabledContainerInsights(false),
			"opentelemetry-collector-contrib/1.0",
		},
		{
			"emptyLogGroupAppSignals",
			component.BuildInfo{Command: "opentelemetry-collector-contrib", Version: "1.0"},
			"",
			WithEnabledAppSignals(false),
			"opentelemetry-collector-contrib/1.0",
=======
			[]ClientOption{WithUserAgentExtras()},
			fmt.Sprintf("opentelemetry-collector-contrib/1.0 (%s)", expectedComponentName),
>>>>>>> a4900832
		},
		{
			"buildInfoCommandUsed",
			component.BuildInfo{Command: "test-collector-contrib", Version: "1.0"},
			"",
<<<<<<< HEAD
			WithEnabledContainerInsights(false),
			"test-collector-contrib/1.0",
		},
		{
			"buildInfoCommandUsedAppSignals",
			component.BuildInfo{Command: "test-collector-contrib", Version: "1.0"},
			"",
			WithEnabledAppSignals(false),
			"test-collector-contrib/1.0",
=======
			[]ClientOption{},
			fmt.Sprintf("test-collector-contrib/1.0 (%s)", expectedComponentName),
		},
		{
			"buildInfoCommandUsedWithEmptyUserAgentExtras",
			component.BuildInfo{Command: "test-collector-contrib", Version: "1.0"},
			"",
			[]ClientOption{WithUserAgentExtras()},
			fmt.Sprintf("test-collector-contrib/1.0 (%s)", expectedComponentName),
>>>>>>> a4900832
		},
		{
			"nonContainerInsights",
			component.BuildInfo{Command: "opentelemetry-collector-contrib", Version: "1.1"},
			"test-group",
<<<<<<< HEAD
			WithEnabledContainerInsights(false),
			"opentelemetry-collector-contrib/1.1",
=======
			[]ClientOption{},
			fmt.Sprintf("opentelemetry-collector-contrib/1.1 (%s)", expectedComponentName),
>>>>>>> a4900832
		},
		{
			"containerInsightsEKS",
			component.BuildInfo{Command: "opentelemetry-collector-contrib", Version: "1.0"},
			"/aws/containerinsights/eks-cluster-name/performance",
<<<<<<< HEAD
			WithEnabledContainerInsights(false),
			"opentelemetry-collector-contrib/1.0 (ContainerInsights)",
=======
			[]ClientOption{},
			fmt.Sprintf("opentelemetry-collector-contrib/1.0 (%s; ContainerInsights)", expectedComponentName),
>>>>>>> a4900832
		},
		{
			"containerInsightsECS",
			component.BuildInfo{Command: "opentelemetry-collector-contrib", Version: "1.0"},
			"/aws/ecs/containerinsights/ecs-cluster-name/performance",
<<<<<<< HEAD
			WithEnabledContainerInsights(false),
			"opentelemetry-collector-contrib/1.0 (ContainerInsights)",
=======
			[]ClientOption{},
			fmt.Sprintf("opentelemetry-collector-contrib/1.0 (%s; ContainerInsights)", expectedComponentName),
>>>>>>> a4900832
		},
		{
			"containerInsightsPrometheus",
			component.BuildInfo{Command: "opentelemetry-collector-contrib", Version: "1.0"},
			"/aws/containerinsights/cluster-name/prometheus",
<<<<<<< HEAD
			WithEnabledContainerInsights(false),
			"opentelemetry-collector-contrib/1.0 (ContainerInsights)",
		},
		{
			"enhanced container insights EKS",
			component.BuildInfo{Command: "opentelemetry-collector-contrib", Version: "1.0"},
			"/aws/containerinsights/eks-cluster-name/performance",
			WithEnabledContainerInsights(true),
			"opentelemetry-collector-contrib/1.0 (EnhancedEKSContainerInsights)",
		},
		{
			"negative - enhanced container insights ECS",
			component.BuildInfo{Command: "opentelemetry-collector-contrib", Version: "1.0"},
			// this is an ECS path, enhanced CI is not supported
			"/aws/ecs/containerinsights/ecs-cluster-name/performance",
			WithEnabledContainerInsights(true),
			"opentelemetry-collector-contrib/1.0 (ContainerInsights)",
		},
		{
			"validAppSignalsEMFEnabled",
			component.BuildInfo{Command: "opentelemetry-collector-contrib", Version: "1.0"},
			"/aws/application-signals",
			WithEnabledAppSignals(true),
			"opentelemetry-collector-contrib/1.0 (AppSignals)",
		},
		{
			"AppSignalsEMFNotEnabled",
			component.BuildInfo{Command: "opentelemetry-collector-contrib", Version: "1.0"},
			"/aws/appsignals",
			WithEnabledAppSignals(false),
			"opentelemetry-collector-contrib/1.0",
=======
			[]ClientOption{},
			fmt.Sprintf("opentelemetry-collector-contrib/1.0 (%s; ContainerInsights)", expectedComponentName),
>>>>>>> a4900832
		},
		{
			"validAppSignalsLogGroupAndAgentString",
			component.BuildInfo{Command: "opentelemetry-collector-contrib", Version: "1.0"},
			"/aws/application-signals",
			[]ClientOption{WithUserAgentExtras("AppSignals")},
			fmt.Sprintf("opentelemetry-collector-contrib/1.0 (%s; AppSignals)", expectedComponentName),
		},
		{
			"multipleAgentStringExtras",
			component.BuildInfo{Command: "opentelemetry-collector-contrib", Version: "1.0"},
			"/aws/application-signals",
			[]ClientOption{WithUserAgentExtras("abcde", "vwxyz", "12345")},
			fmt.Sprintf("opentelemetry-collector-contrib/1.0 (%s; abcde; vwxyz; 12345)", expectedComponentName),
		},
		{
			"containerInsightsEKSWithMultipleAgentStringExtras",
			component.BuildInfo{Command: "opentelemetry-collector-contrib", Version: "1.0"},
			"/aws/containerinsights/eks-cluster-name/performance",
			[]ClientOption{WithUserAgentExtras("extra0", "extra1", "extra2")},
			fmt.Sprintf("opentelemetry-collector-contrib/1.0 (%s; extra0; extra1; extra2; ContainerInsights)", expectedComponentName),
		},
		{
			"validAppSignalsEMFEnabled",
			component.BuildInfo{Command: "opentelemetry-collector-contrib", Version: "1.0"},
			"/aws/application-signals",
			[]ClientOption{WithUserAgentExtras("AppSignals")},
			fmt.Sprintf("opentelemetry-collector-contrib/1.0 (%s; AppSignals)", expectedComponentName),
		},
	}

	testSession, _ := session.NewSession()
	for _, tc := range tests {
		t.Run(tc.name, func(t *testing.T) {
<<<<<<< HEAD
			cwlog := NewClient(logger, &aws.Config{}, tc.buildInfo, tc.logGroupName, 0, map[string]*string{}, testSession, tc.userAgentOption)

			req := request.New(aws.Config{}, metadata.ClientInfo{}, *cwlog.Handlers(), nil, &request.Operation{
				HTTPMethod: "GET",
=======
			cwlog := NewClient(logger, &aws.Config{}, tc.buildInfo, tc.logGroupName, 0, map[string]*string{}, testSession, expectedComponentName, tc.clientOptions...)
			logClient := cwlog.svc.(*cloudwatchlogs.CloudWatchLogs)

			req := request.New(aws.Config{}, metadata.ClientInfo{}, logClient.Handlers, nil, &request.Operation{
				HTTPMethod: http.MethodGet,
>>>>>>> a4900832
				HTTPPath:   "/",
			}, nil, nil)

			cwlog.Handlers().Build.Run(req)
			assert.Contains(t, req.HTTPRequest.UserAgent(), tc.expectedUserAgentStr)
		})
	}
}<|MERGE_RESOLUTION|>--- conflicted
+++ resolved
@@ -556,11 +556,7 @@
 		name                 string
 		buildInfo            component.BuildInfo
 		logGroupName         string
-<<<<<<< HEAD
-		userAgentOption      UserAgentOption
-=======
 		clientOptions        []ClientOption
->>>>>>> a4900832
 		expectedUserAgentStr string
 	}{
 		{
@@ -574,36 +570,13 @@
 			"emptyLogGroupWithEmptyUserAgentExtras",
 			component.BuildInfo{Command: "opentelemetry-collector-contrib", Version: "1.0"},
 			"",
-<<<<<<< HEAD
-			WithEnabledContainerInsights(false),
-			"opentelemetry-collector-contrib/1.0",
-		},
-		{
-			"emptyLogGroupAppSignals",
-			component.BuildInfo{Command: "opentelemetry-collector-contrib", Version: "1.0"},
-			"",
-			WithEnabledAppSignals(false),
-			"opentelemetry-collector-contrib/1.0",
-=======
 			[]ClientOption{WithUserAgentExtras()},
 			fmt.Sprintf("opentelemetry-collector-contrib/1.0 (%s)", expectedComponentName),
->>>>>>> a4900832
 		},
 		{
 			"buildInfoCommandUsed",
 			component.BuildInfo{Command: "test-collector-contrib", Version: "1.0"},
 			"",
-<<<<<<< HEAD
-			WithEnabledContainerInsights(false),
-			"test-collector-contrib/1.0",
-		},
-		{
-			"buildInfoCommandUsedAppSignals",
-			component.BuildInfo{Command: "test-collector-contrib", Version: "1.0"},
-			"",
-			WithEnabledAppSignals(false),
-			"test-collector-contrib/1.0",
-=======
 			[]ClientOption{},
 			fmt.Sprintf("test-collector-contrib/1.0 (%s)", expectedComponentName),
 		},
@@ -613,84 +586,34 @@
 			"",
 			[]ClientOption{WithUserAgentExtras()},
 			fmt.Sprintf("test-collector-contrib/1.0 (%s)", expectedComponentName),
->>>>>>> a4900832
 		},
 		{
 			"nonContainerInsights",
 			component.BuildInfo{Command: "opentelemetry-collector-contrib", Version: "1.1"},
 			"test-group",
-<<<<<<< HEAD
-			WithEnabledContainerInsights(false),
-			"opentelemetry-collector-contrib/1.1",
-=======
 			[]ClientOption{},
 			fmt.Sprintf("opentelemetry-collector-contrib/1.1 (%s)", expectedComponentName),
->>>>>>> a4900832
 		},
 		{
 			"containerInsightsEKS",
 			component.BuildInfo{Command: "opentelemetry-collector-contrib", Version: "1.0"},
 			"/aws/containerinsights/eks-cluster-name/performance",
-<<<<<<< HEAD
-			WithEnabledContainerInsights(false),
-			"opentelemetry-collector-contrib/1.0 (ContainerInsights)",
-=======
 			[]ClientOption{},
 			fmt.Sprintf("opentelemetry-collector-contrib/1.0 (%s; ContainerInsights)", expectedComponentName),
->>>>>>> a4900832
 		},
 		{
 			"containerInsightsECS",
 			component.BuildInfo{Command: "opentelemetry-collector-contrib", Version: "1.0"},
 			"/aws/ecs/containerinsights/ecs-cluster-name/performance",
-<<<<<<< HEAD
-			WithEnabledContainerInsights(false),
-			"opentelemetry-collector-contrib/1.0 (ContainerInsights)",
-=======
 			[]ClientOption{},
 			fmt.Sprintf("opentelemetry-collector-contrib/1.0 (%s; ContainerInsights)", expectedComponentName),
->>>>>>> a4900832
 		},
 		{
 			"containerInsightsPrometheus",
 			component.BuildInfo{Command: "opentelemetry-collector-contrib", Version: "1.0"},
 			"/aws/containerinsights/cluster-name/prometheus",
-<<<<<<< HEAD
-			WithEnabledContainerInsights(false),
-			"opentelemetry-collector-contrib/1.0 (ContainerInsights)",
-		},
-		{
-			"enhanced container insights EKS",
-			component.BuildInfo{Command: "opentelemetry-collector-contrib", Version: "1.0"},
-			"/aws/containerinsights/eks-cluster-name/performance",
-			WithEnabledContainerInsights(true),
-			"opentelemetry-collector-contrib/1.0 (EnhancedEKSContainerInsights)",
-		},
-		{
-			"negative - enhanced container insights ECS",
-			component.BuildInfo{Command: "opentelemetry-collector-contrib", Version: "1.0"},
-			// this is an ECS path, enhanced CI is not supported
-			"/aws/ecs/containerinsights/ecs-cluster-name/performance",
-			WithEnabledContainerInsights(true),
-			"opentelemetry-collector-contrib/1.0 (ContainerInsights)",
-		},
-		{
-			"validAppSignalsEMFEnabled",
-			component.BuildInfo{Command: "opentelemetry-collector-contrib", Version: "1.0"},
-			"/aws/application-signals",
-			WithEnabledAppSignals(true),
-			"opentelemetry-collector-contrib/1.0 (AppSignals)",
-		},
-		{
-			"AppSignalsEMFNotEnabled",
-			component.BuildInfo{Command: "opentelemetry-collector-contrib", Version: "1.0"},
-			"/aws/appsignals",
-			WithEnabledAppSignals(false),
-			"opentelemetry-collector-contrib/1.0",
-=======
 			[]ClientOption{},
 			fmt.Sprintf("opentelemetry-collector-contrib/1.0 (%s; ContainerInsights)", expectedComponentName),
->>>>>>> a4900832
 		},
 		{
 			"validAppSignalsLogGroupAndAgentString",
@@ -725,22 +648,15 @@
 	testSession, _ := session.NewSession()
 	for _, tc := range tests {
 		t.Run(tc.name, func(t *testing.T) {
-<<<<<<< HEAD
-			cwlog := NewClient(logger, &aws.Config{}, tc.buildInfo, tc.logGroupName, 0, map[string]*string{}, testSession, tc.userAgentOption)
-
-			req := request.New(aws.Config{}, metadata.ClientInfo{}, *cwlog.Handlers(), nil, &request.Operation{
-				HTTPMethod: "GET",
-=======
 			cwlog := NewClient(logger, &aws.Config{}, tc.buildInfo, tc.logGroupName, 0, map[string]*string{}, testSession, expectedComponentName, tc.clientOptions...)
 			logClient := cwlog.svc.(*cloudwatchlogs.CloudWatchLogs)
 
 			req := request.New(aws.Config{}, metadata.ClientInfo{}, logClient.Handlers, nil, &request.Operation{
 				HTTPMethod: http.MethodGet,
->>>>>>> a4900832
 				HTTPPath:   "/",
 			}, nil, nil)
 
-			cwlog.Handlers().Build.Run(req)
+			logClient.Handlers.Build.Run(req)
 			assert.Contains(t, req.HTTPRequest.UserAgent(), tc.expectedUserAgentStr)
 		})
 	}
